from dataclasses import dataclass
import pathlib
import pickle
import typing
from typing import Any
from typing import Optional

from covsonar_backend.settings import LOGGER
from django.db import transaction
from django.db.models import Q
from django.utils import timezone

from rest_api.models import Alignment
from rest_api.models import Gene
from rest_api.models import NucleotideMutation, AminoAcidMutation
from rest_api.models import Replicon
from rest_api.models import Sample
from rest_api.models import Sequence

if typing.TYPE_CHECKING:
    from django.db.models.query import ValuesQuerySet


@dataclass
class SampleRaw:
    anno_vcf_file: str
    cds_file: str
    header: str
    mafft_seqfile: str
    name: str
    properties: dict
    ref_file: str
    refmol: str
    refmolid: int
    seq_file: str
    seqhash: str
    sample_sequence_length: int
    sourceid: int
    translationid: int
    include_nx: bool
    tt_file: Optional[str] = None
    var_file: Optional[str] = None
    vcffile: Optional[str] = None
    algnid: Optional[int] = None
    sampleid: Optional[int] = None
    refseq_id: Optional[int] = None
    source_acc: Optional[str] = None
    algn_file: Optional[str] = None
    anno_tsv_file: Optional[str] = None
    lift_file: Optional[str] = None


@dataclass
class VarRaw:
    id: int
    ref: str
    start: int
    end: int
    alt: str | None
    replicon_or_cds_accession: str
    # lable: str
    type: str
    parent_id: int | None


class VCFInfoLOFRaw:
    # Predicted loss of function effects for this variant.
    gene_name: str
    gene_id: str
    number_of_transcripts_in_gene: str
    percent_of_transcripts_affected: str


class VCFInfoNMDRaw:
    # Predicted nonsense mediated decay effects for this variant.
    gene_name: str
    gene_id: str
    number_of_transcripts_in_gene: str
    percent_of_transcripts_affected: str


class SampleImport:
    def __init__(
        self,
        path: pathlib.Path,
        import_folder="import_data",
    ):
        self.sample_file_path = path
        self.import_folder = import_folder
        self.sample_raw = SampleRaw(**self._import_pickle(path))
        self.sequence: None | Sequence = None
        self.sample: None | Sample = None
        self.replicon: None | Replicon = None
        self.alignment: None | Alignment = None
        self.success = False        

        if self.sample_raw.var_file:
            self.vars_raw = [
                var
                for var in self._import_vars(
                    self.sample_raw.var_file, self.sample_raw.include_nx
                )
            ]
        else:
            raise Exception("No var file found")

    def get_sample_name(self):
        return self.sample_raw.name

    def get_sequence_obj(self):
        self.sequence = Sequence(seqhash=self.sample_raw.seqhash)
        return self.sequence

    def get_sample_obj(self):
        if not self.sequence:
            raise Exception("Sequence object not created yet")
        self.sequence = Sequence.objects.get(seqhash=self.sequence.seqhash)
        self.sample = Sample(
            name=self.sample_raw.name,
            sequence=self.sequence,
            length=self.sample_raw.sample_sequence_length,
            last_update_date=timezone.now(),
            # properties=self.sample_raw.properties,
        )
        return self.sample

    def update_replicon_obj(self, replicon_cache: dict[str, Replicon]):
        if self.sample_raw.source_acc not in replicon_cache:
            replicon_cache[self.sample_raw.source_acc] = Replicon.objects.get(
                accession=self.sample_raw.source_acc
            )
        self.replicon = replicon_cache[self.sample_raw.source_acc]

    def create_alignment(self):
        self.alignment = Alignment(
            sequence=self.sequence, replicon=self.replicon
        )
        return self.alignment

    def get_mutation_objs_nt(
        self,
        nt_mutation_set: list[NucleotideMutation],
        replicon_cache: dict[str, Replicon | None],
        gene_cache_by_var_pos: dict[Replicon | None, dict[int, dict[int, Gene | None]]],
        nt_mutation_alignment_relations: list[NucleotideMutation.alignments.through]
    ) -> dict[int, NucleotideMutation]:
        import_id_to_sample_mutations: dict[int, NucleotideMutation] = {}
        for var_raw in self.vars_raw:
            replicon = None
            if var_raw.type == "nt":
                if not var_raw.replicon_or_cds_accession in replicon_cache:
                    replicon_cache[var_raw.replicon_or_cds_accession] = (
                        Replicon.objects.get(
                            accession=var_raw.replicon_or_cds_accession
                        )
                    )
                replicon = replicon_cache[var_raw.replicon_or_cds_accession]
                if not replicon in gene_cache_by_var_pos:
                    gene_cache_by_var_pos[replicon] = {}
                if not var_raw.start in gene_cache_by_var_pos[replicon]:
                    gene_cache_by_var_pos[replicon][var_raw.start] = {}
                if not var_raw.end in gene_cache_by_var_pos[replicon][var_raw.start]:
                    gene_cache_by_var_pos[replicon][var_raw.start][var_raw.end] = (
                        Gene.objects.filter(
                            replicon=replicon,
                            start__gte=var_raw.start,
                            end__lte=var_raw.end,
                        ).first()
                    )
                gene = gene_cache_by_var_pos[replicon][var_raw.start][var_raw.end]
                # in DEL, we dont keep REF in the database.
                if var_raw.alt is None:
                    var_raw.ref = ""

                mutation_data = {
                    "ref": var_raw.ref if var_raw.ref else "",
                    "alt": var_raw.alt if var_raw.alt else "",
                    "start": var_raw.start,
                    "end": var_raw.end,
                    "replicon": self.replicon,
                }
                mutation = next(
                    filter(
                        lambda x: self.is_same_mutation(mutation_data, x), nt_mutation_set
                    ),
                    None,
                )
                if not mutation:
                    mutation = NucleotideMutation(**mutation_data)
                    nt_mutation_set.append(mutation)
                nt_mutation_alignment_relations.append(
                    NucleotideMutation.alignments.through(
                        nucleotidemutation = mutation,
                        alignment = self.alignment
                    )
                    )
                import_id_to_sample_mutations[var_raw.id] = mutation
        return import_id_to_sample_mutations

    def is_same_mutation(
        self, mutation_data: dict, mutation: NucleotideMutation | AminoAcidMutation
    ) -> bool:
        return all(getattr(mutation, k) == v for k, v in mutation_data.items())

    def get_mutation_objs_cds_and_parent_relations(
        self,
        cds_mutation_set: list[AminoAcidMutation],
        gene_cache_by_accession: dict[str, Gene | None],
        parent_id_mapping: dict[int, NucleotideMutation],
        aa_mutation_alignment_relations: list[AminoAcidMutation.alignments.through]
    ) -> list[AminoAcidMutation.parent.through]:
        sample_cds_mutations: list[AminoAcidMutation] = []
        mutation_parent_relations = []
        for var_raw in self.vars_raw:            
            if var_raw.type == "cds":
                if not var_raw.replicon_or_cds_accession in gene_cache_by_accession:
                    try:
                        gene_cache_by_accession[var_raw.replicon_or_cds_accession] = (
                            Gene.objects.get(
                                cds_accession=var_raw.replicon_or_cds_accession
                            )
                        )
                    except Gene.DoesNotExist:
                        LOGGER.error(f"Gene not found for accession: {var_raw.replicon_or_cds_accession}")
                        continue
                gene = gene_cache_by_accession[var_raw.replicon_or_cds_accession]
                if var_raw.alt is None:
                    var_raw.ref = ""
                mutation_data = {
                    "gene": gene,
                    "ref": var_raw.ref if var_raw.ref else "",
                    "alt": var_raw.alt if var_raw.alt else "",
                    "start": var_raw.start if var_raw.start else 0,
                    "end": var_raw.end if var_raw.end else 0,
                    "replicon": self.replicon,
                }
                mutation = next(
                    filter(
                        lambda x: self.is_same_mutation(mutation_data, x), cds_mutation_set
                    ),
                    None,
                )
                if not mutation:
                    mutation = AminoAcidMutation(**mutation_data)
                    cds_mutation_set.append(mutation)
                aa_mutation_alignment_relations.append(
                    AminoAcidMutation.alignments.through(
                        aminoacidmutation = mutation,
                        alignment = self.alignment
                    )
                )
                if var_raw.parent_id:
                    mutation_parent_relations.append(
                        AminoAcidMutation.parent.through(
                            aminoacidmutation = mutation,
                            nucleotidemutation = parent_id_mapping[var_raw.parent_id]                        
                        )
                    )
                sample_cds_mutations.append(mutation)
        return mutation_parent_relations

    def _import_pickle(self, path: str):
        with open(path, "rb") as f:
            return pickle.load(f)

    def _import_vars(self, path, include_nx: bool):
        file_name = pathlib.Path(path).name
        self.var_file_path = (
            pathlib.Path(self.import_folder)
            .joinpath("var")
            .joinpath(file_name[:2])
            .joinpath(file_name)
        )
        with open(self.var_file_path, "r") as handle:
            for line in handle:
                if line == "//":
                    break
                var_raw = line.strip("\r\n").split("\t")
                # Extract the mutation (alt)
                alt = None if var_raw[3] == " " else var_raw[3]
                # Skip rows with 'N' or 'X' if include_NX is False
                # handle both INSERTION (A2324NNNN) and SNV
                if not include_nx and alt is not None and ("N" in alt or "X" in alt):
                    continue

                yield VarRaw(
<<<<<<< HEAD
                    int(var_raw[0]),  # id
                    var_raw[1],  # ref
                    int(var_raw[2]),  # start
                    int(var_raw[3]),  # end
                    None if var_raw[4] == " " else var_raw[4],  # alt
                    var_raw[5],  # replicon_or_cds_accession
                    # var_raw[6],  # label
                    var_raw[7],  # type
                    int(var_raw[8]) if len(var_raw) > 8 else None,  # parent_id
=======
                    var_raw[0],  # ref
                    int(var_raw[1]),  # start
                    int(var_raw[2]),  # end
                    alt,  # alt
                    var_raw[4],  # replicon_or_cds_accession
                    var_raw[6],  # type
>>>>>>> 994564ba
                )

    def _import_seq(self, path):
        file_name = pathlib.Path(path).name
        self.seq_file_path = (
            pathlib.Path(self.import_folder)
            .joinpath("seq")
            .joinpath(file_name[:2])
            .joinpath(file_name)
        )
        with open(self.seq_file_path, "r") as handle:
            for line in handle:
                yield line.strip("\r\n")<|MERGE_RESOLUTION|>--- conflicted
+++ resolved
@@ -284,7 +284,6 @@
                     continue
 
                 yield VarRaw(
-<<<<<<< HEAD
                     int(var_raw[0]),  # id
                     var_raw[1],  # ref
                     int(var_raw[2]),  # start
@@ -294,14 +293,6 @@
                     # var_raw[6],  # label
                     var_raw[7],  # type
                     int(var_raw[8]) if len(var_raw) > 8 else None,  # parent_id
-=======
-                    var_raw[0],  # ref
-                    int(var_raw[1]),  # start
-                    int(var_raw[2]),  # end
-                    alt,  # alt
-                    var_raw[4],  # replicon_or_cds_accession
-                    var_raw[6],  # type
->>>>>>> 994564ba
                 )
 
     def _import_seq(self, path):
