--- conflicted
+++ resolved
@@ -521,17 +521,12 @@
         # Organize monthly lineage data into a dictionary for processing
         lineage_data = defaultdict(lambda: defaultdict(int))
         for item in monthly_data:
-<<<<<<< HEAD
-            month_str = item["month"].strftime("%Y-%m") if item["month"] else "Unknown"
-            lineage_data[month_str][item["lineage"]] += item["lineage_count"]
-=======
             month_str = (
                 f"{item['year']}-{str(item['month']).zfill(2)}"  # Format as "YYYY-MM"
             )
             lineage_data[month_str][
                 LineageInfo(item["lineage"], item["lineage_parent"])
             ] += item["lineage_count"]
->>>>>>> 1e79882d
 
         result = []
 
@@ -605,15 +600,10 @@
         lineage_data = defaultdict(lambda: defaultdict(int))
 
         for item in weekly_data:
-<<<<<<< HEAD
-            week_str = item["week"].strftime("%Y-W%U") if item["week"] else "Unknown"
-            lineage_data[week_str][item["lineage"]] += item["lineage_count"]
-=======
             week_str = f"{item['year']}-W{int(item['week']):02}"  # Format as "YYYY-WXX"
             lineage_data[week_str][
                 LineageInfo(item["lineage"], item["lineage_parent"])
             ] += item["lineage_count"]
->>>>>>> 1e79882d
 
         # Initialize final result list
         result = []
