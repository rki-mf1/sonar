import ast
import csv, _csv
import json
import pathlib
import ast
import csv
import os
from datetime import datetime
import re
import traceback
from typing import Generator
from collections import defaultdict
import pandas as pd
from dateutil.rrule import WEEKLY, rrule

from dateutil.rrule import WEEKLY, rrule
from django.utils import timezone
from django.core.exceptions import FieldDoesNotExist
from django.core.files.uploadedfile import InMemoryUploadedFile
from django.db import connection, transaction
from django.db.models import (
    QuerySet,
    CharField,
    Count,
    Min,
    OuterRef,
    Prefetch,
    Q,
    Subquery,
    TextField,
)
from django.http import StreamingHttpResponse
from django_filters.rest_framework import DjangoFilterBackend
from rest_framework import generics, status, viewsets
from rest_framework.decorators import action
from rest_framework.filters import OrderingFilter
from rest_framework.request import Request
from rest_framework.response import Response
from django.core.paginator import Paginator
from django.db.models.functions import TruncWeek, TruncMonth
from covsonar_backend.settings import DEBUG
from rest_api.data_entry.sample_job import delete_sample
from rest_api.serializers import SampleSerializer, SampleGenomesExportStreamSerializer
from rest_api.utils import  Response, define_profile, resolve_ambiguous_NT_AA, strtobool
from rest_api.viewsets import PropertyViewSet, LineageViewSet

from . import models
from .serializers import (
    Sample2PropertyBulkCreateOrUpdateSerializer,
    SampleGenomesSerializer,
    SampleGenomesSerializerVCF,
    SampleSerializer,
)
from covsonar_backend.settings import DEBUG, LOGGER, SONAR_DATA_ENTRY_FOLDER


class Echo:
    def write(self, value):
        return value


class SampleViewSet(
    viewsets.GenericViewSet,
    generics.mixins.ListModelMixin,
    generics.mixins.RetrieveModelMixin,
):
    queryset = models.Sample.objects.all().order_by("id")
    serializer_class = SampleSerializer
    filter_backends = [DjangoFilterBackend, OrderingFilter]
    lookup_field = "name"
    filter_fields = ["name"]

    @property
    def filter_label_to_methods(self):
        return {
            "Property": self.filter_property,
            "SNP Nt": self.filter_snp_profile_nt,
            "SNP AA": self.filter_snp_profile_aa,
            "Del Nt": self.filter_del_profile_nt,
            "Del AA": self.filter_del_profile_aa,
            "Ins Nt": self.filter_ins_profile_nt,
            "Ins AA": self.filter_ins_profile_aa,
            "Replicon": self.filter_replicon,
            "Sample": self.filter_sample,
            "Lineages": self.filter_sublineages,
            "Annotation": self.filter_annotation,
            "Label": self.filter_label,
        }

    @action(detail=False, methods=["get"])
    def statistics(self, request: Request, *args, **kwargs):
        response_dict = {}
        response_dict["distinct_mutations_count"] = (
            models.Mutation.objects.values("ref", "alt", "start", "end")
            .distinct()
            .count()
        )
        response_dict["samples_total"] = models.Sample.objects.all().count()

        response_dict["first_sample_date"] = (
            models.Sample.objects.filter(collection_date__isnull=False)
            .order_by("collection_date")
            .first()
            .collection_date
        )
        # '-' before column name mean "descending order", while without '-' mean "ascending".
        response_dict["latest_sample_date"] = (
            models.Sample.objects.filter(collection_date__isnull=False)
            .order_by("-collection_date")
            .first()
            .collection_date
        )

        return Response(data=response_dict, status=status.HTTP_200_OK)

    @action(detail=False, methods=["get"])
    def samples_per_day(self, request: Request, *args, **kwargs):
        queryset = (
            models.Sample.objects.values("collection_date")
            .annotate(count=Count("id"))
            .order_by("collection_date")
        )
        dict = {str(item["collection_date"]): item["count"] for item in queryset}
        return Response(data=dict)

    @action(detail=False, methods=["get"])
    def count_unique_nt_mut_ref_view_set(self, request: Request, *args, **kwargs):
        # TODO-smc abklären ob das so richtig ist
        queryset = (
            models.Mutation.objects.exclude(
                element__type="cds",
                alt="N",
            )
            .values("element__molecule__reference__accession")
            .annotate(count=Count("id"))
        )
        dict = {
            item["element__molecule__reference__accession"]: item["count"]
            for item in queryset
        }
        return Response(data=dict)

    def _get_filtered_queryset(self, request: Request):
        queryset = models.Sample.objects.all()
        if filter_params := request.query_params.get("filters"):
            filters = json.loads(filter_params)
            LOGGER.info(f"Genomes Query, conditions: {filters}")
            queryset = models.Sample.objects.filter(self.resolve_genome_filter(filters))

        return queryset

    @action(detail=False, methods=["get"])
    def genomes(self, request: Request, *args, **kwargs):
        """
        fetch samples and genomic profiles based on provided filters and optional parameters

        TODO:
        1. Optimize the query (reduce the database hit)
        2. add accession of reference at the output
        """
        try:
            timer = datetime.now()
            # optional query parameters
            # we try to use bool(), but it is not working as expected.
            showNX = strtobool(request.query_params.get("showNX", "False"))
            csv_stream = strtobool(request.query_params.get("csv_stream", "False"))
            vcf_format = strtobool(request.query_params.get("vcf_format", "False"))

            LOGGER.info(
                f"Genomes Query, optional parameters: showNX:{showNX} csv_stream:{csv_stream}"
            )

            self.has_property_filter = False

            queryset = self._get_filtered_queryset(request)

            # apply ID ('name') filter if provided
            if name_filter := request.query_params.get("name"):
                queryset = queryset.filter(name=name_filter)

            # fetch genomic and proteomic profiles
            genomic_profiles_qs = (
                models.Mutation.objects.filter(type="nt")
                .only("ref", "alt", "start", "end", "gene")
                .prefetch_related("gene")
            )
            proteomic_profiles_qs = (
                models.Mutation.objects.filter(type="cds")
                .only("ref", "alt", "start", "end", "gene")
                .prefetch_related("gene")
            )
            annotation_qs = models.Mutation2Annotation.objects.prefetch_related(
                "mutation", "annotation"
            )

            if DEBUG:
                print(queryset.query)

            # filter out ambiguous nucleotides or unspecified amino acids
            if not showNX:
                genomic_profiles_qs = genomic_profiles_qs.exclude(alt="N")
                proteomic_profiles_qs = proteomic_profiles_qs.exclude(alt="X")

            # optimize queryset by prefetching and storing profiles as attributes
            queryset = queryset.select_related("sequence").prefetch_related(
                "properties__property",
                Prefetch(
                    "sequence__alignments__mutations",
                    queryset=genomic_profiles_qs,
                    to_attr="genomic_profiles",
                ),
                Prefetch(
                    "sequence__alignments__mutations",
                    queryset=proteomic_profiles_qs,
                    to_attr="proteomic_profiles",
                ),
                Prefetch(
                    "sequence__alignments__mutation2annotation_set",
                    queryset=annotation_qs,
                    to_attr="alignment_annotations",
                ),
            )

            # apply ordering if specified
            ordering = request.query_params.get("ordering")
            if ordering:
                queryset = self._apply_ordering(queryset, ordering)
            # return csv stream if specified
            if csv_stream:
                if not ordering:
                    queryset.order_by("-collection_date")
                return self._return_csv_stream(queryset, request)

            # return vcf format if specified
            if vcf_format:
                return self._return_vcf_format(queryset)

            # default response
            queryset = self.paginate_queryset(queryset)
            LOGGER.info(f'Query time done in {datetime.now() - timer},Start to Format result')
            serializer = SampleGenomesSerializer(queryset, many=True)
            timer = datetime.now()
            LOGGER.info(f'Serializer done in {datetime.now() - timer},Start to Format result')
            return self.get_paginated_response(serializer.data)
        except ValueError as e:
            return Response(
                data={"detail": str(e)}, status=status.HTTP_400_BAD_REQUEST
            )
        except Exception as e:
            traceback.print_exc()
            return Response(
                data={"detail": str(e)}, status=status.HTTP_500_INTERNAL_SERVER_ERROR
            )

    def _apply_ordering(self, queryset, ordering):
        """
        apply given ordering to queryset
        """
        property_names = PropertyViewSet.get_custom_property_names()
        ordering_col_name = ordering.lstrip("-")
        reverse_order = ordering.startswith("-")

        if ordering_col_name in property_names:
            datatype = models.Property.objects.get(name=ordering_col_name).datatype
            queryset = queryset.order_by(
                Subquery(
                    models.Sample2Property.objects.filter(
                        property__name=ordering_col_name, sample=OuterRef("id")
                    ).values(datatype)
                )
            )
            if reverse_order:
                queryset = queryset.reverse()
        else:
            queryset = queryset.order_by(ordering)

        return queryset

    def _return_csv_stream(self, queryset, request):
        """
        stream queryset data as a csv file
        """
        pseudo_buffer = Echo()
        writer = csv.writer(pseudo_buffer, delimiter=";")
        columns = request.query_params.get("columns")

        if columns:
            columns = columns.split(",")
        else:
            raise Exception("No columns provided")

        filename = request.query_params.get(
            "filename", "sample_genomes.csv"
        )  # default: "sample_genomes.csv"

        return StreamingHttpResponse(
            self._stream_serialized_data(queryset, columns, writer),
            content_type="text/csv",
            headers={"Content-Disposition": f'attachment; filename="{filename}"'},
        )

    def _return_vcf_format(self, queryset):
        """
        return queryset data in vcf format
        """
        queryset = self.paginate_queryset(queryset)
        serializer = SampleGenomesSerializerVCF(queryset, many=True)
        return self.get_paginated_response(serializer.data)

    def _stream_serialized_data(
        self, queryset: QuerySet, columns: list[str], writer: "_csv._writer"
    ) -> Generator:
        serializer = SampleGenomesExportStreamSerializer
        serializer.columns = columns
        # yield writer.writerow(columns)
        paginator = Paginator(queryset, 100)
        for page in paginator.page_range:
            for serialized in serializer(
                paginator.page(page).object_list, many=True
            ).data:
                yield writer.writerow(serialized["row"])

    def _get_meta_data_coverage(self, queryset):
        dict = {}
        queryset = queryset.prefetch_related("properties__property")
        queryset = queryset.annotate(
            genomic_profiles_count=Count(
                "sequence__alignments__mutations",
                filter=Q(sequence__alignments__mutations__type="nt"),
            ),
            proteomic_profiles_count=Count(
                "sequence__alignments__mutations",
                filter=Q(sequence__alignments__mutations__type="cds"),
            ),
        )

        dict["genomic_profiles"] = queryset.filter(genomic_profiles_count__gt=0).count()
        dict["proteomic_profiles"] = queryset.filter(
            proteomic_profiles_count__gt=0
        ).count()

        property_names = PropertyViewSet.get_distinct_property_names()

        for field in models.Sample._meta.get_fields():
            field_name = field.name

            if field_name not in property_names:
                continue

            property_names.pop(property_names.index(field_name))

            if isinstance(field, (CharField, TextField)):
                non_empty_count = (
                    queryset.exclude(**{field_name: ""})
                    .exclude(**{field_name: None})
                    .count()
                )
            else:
                non_empty_count = queryset.exclude(**{field_name: None}).count()
            dict[field_name] = non_empty_count

        for property_name in property_names:
            try:
                datatype = models.Property.objects.get(name=property_name).datatype
                # Determine the exclusion value based on the datatype
                exclusion_value = 0 if datatype in ['value_integer', 'value_float'] else ""
                dict[property_name] = (
                    queryset.exclude(
                        **{
                            "properties__property__name": property_name,
                            f"properties__{datatype}": exclusion_value
                        }
                    )
                    .exclude(
                        **{
                            "properties__property__name": property_name,
                            f"properties__{datatype}": None,
                        }
                    )
                    .count()
                )
            except ValueError as e:
                LOGGER.error(f"Error with property_name: {property_name}, datatype: {datatype}")
                LOGGER.error(f"Error message: {e}")

        return dict

    def _get_genomecomplete_chart(self, queryset):
        result_dict ={}
        grouped_queryset = queryset.values('genome_completeness').annotate(total=Count('genome_completeness')).order_by()
        result_dict = {item['genome_completeness']: item['total'] for item in grouped_queryset}
        return result_dict

    def _get_lenght_chart(self, queryset):
        result_dict ={}
        grouped_queryset = queryset.values('length').annotate(total=Count('length')).order_by()
        result_dict = {item['length']: item['total'] for item in grouped_queryset}
        return result_dict

    def _get_lab_chart(self, queryset):
        result_dict ={}
        grouped_queryset = queryset.values('lab').annotate(total=Count('lab')).order_by()
        result_dict = {item['lab']: item['total'] for item in grouped_queryset}
        return result_dict

    def _get_host_chart(self, queryset):
        result_dict ={}
        grouped_queryset = queryset.values('host').annotate(total=Count('host')).order_by()
        result_dict = {item['host']: item['total'] for item in grouped_queryset}
        return result_dict

    def _get_zip_code_chart(self, queryset):
        result_dict ={}
        grouped_queryset = queryset.values('zip_code').annotate(total=Count('zip_code')).order_by()
        result_dict = {item['zip_code']: item['total'] for item in grouped_queryset}
        return result_dict

    def _get_sequencingReason_chart(self, queryset):
        result_dict ={}
        queryset = queryset.filter(
            properties__property__name="sequencing_reason"
        )

        # the value_char" holds the sequencing reason values
        grouped_queryset = queryset.values("properties__value_varchar").annotate(
            total=Count("properties__value_varchar")
        ).order_by()
        # grouped_queryset = queryset.values('sequencing_reason').annotate(total=Count('sequencing_reason')).order_by()
        result_dict = {item['properties__value_varchar']: item['total'] for item in grouped_queryset}
        return result_dict

    def _get_sampleType_chart(self, queryset):
        result_dict ={}
        queryset = queryset.filter(
            properties__property__name="sample_type"
        )

        # the value_char" holds the sample type values
        grouped_queryset = queryset.values("properties__value_varchar").annotate(
            total=Count("properties__value_varchar")
        ).order_by()
        # grouped_queryset = queryset.values('sequencing_reason').annotate(total=Count('sequencing_reason')).order_by()
        result_dict = {item['properties__value_varchar']: item['total'] for item in grouped_queryset}
        return result_dict

    def _get_sequencingTech_chart(self, queryset):
        result_dict ={}
        grouped_queryset = queryset.values('sequencing_tech').annotate(total=Count('sequencing_tech')).order_by()
        result_dict = {item['sequencing_tech']: item['total'] for item in grouped_queryset}
        return result_dict

    def _get_samples_per_week(self, queryset):
        result_dict = {}
        queryset = (
            queryset.extra(
                select={
                    "week": "EXTRACT('week' FROM \"sample\".\"collection_date\")",
                    "year": "EXTRACT('year' FROM \"sample\".\"collection_date\")",
                }
            )
            .values("year", "week")
            .annotate(count=Count("id"), collection_date=Min("collection_date"))
            .order_by("year", "week")
        )
        if len(queryset) != 0:
            start_date = queryset.first()["collection_date"]
            end_date = queryset.last()["collection_date"]
            if start_date and end_date:
                for dt in rrule(
                    WEEKLY, dtstart=start_date, until=end_date
                ):  # generate all weeks between start and end dates and assign default value 0
                    result_dict[f"{dt.year}-W{dt.isocalendar()[1]:02}"] = 0
                for item in queryset:  # fill in count values of present weeks
                    result_dict[f"{item['year']}-W{int(item['week']):02}"] = item["count"]
        return result_dict


    def normalize_get_monthly_lineage_percentage_area_chart(self,queryset):

        # Annotate each sample with the month and lineage count per month
        monthly_data = (
            queryset
            .annotate(month=TruncMonth('collection_date'))
            .values('month', 'lineage')
            .annotate(lineage_count=Count('id'))
            .order_by('month', 'lineage')
        )

        # Organize monthly lineage data into a dictionary for processing
        lineage_data = defaultdict(lambda: defaultdict(int))
        for item in monthly_data:
            month_str = item['month'].strftime('%Y-%m')
            lineage_data[month_str][item['lineage']] += item['lineage_count']

        result = []

        # Process each month to apply the 10% threshold-based grouping
        for month, lineages in lineage_data.items():
            total_count = sum(lineages.values())
            threshold_count = total_count * 0.10

            # Use the helper function for aggregation
            aggregated_lineages = aggregate_below_threshold_lineages(lineages, threshold_count)

            # Calculate percentages
            for lineage, count in aggregated_lineages.items():
                percentage = (count / total_count) * 100
                result.append({
                    'date': month,
                    'lineage': lineage,
                    'percentage': round(percentage, 2)
                })

        return result

    def get_monthly_lineage_percentage_area_chart(self, queryset):
        # Annotate each sample with the month based on collection_date
        monthly_data = (
            queryset
            .annotate(month=TruncMonth('collection_date'))  # Group by month
            .values('month', 'lineage')
            .annotate(lineage_count=Count('id'))            # Count occurrences of each lineage per month
            .order_by('month', 'lineage')
        )

        # Calculate total samples per month to determine percentages
        total_per_month = (
            queryset
            .annotate(month=TruncMonth('collection_date'))
            .values('month')
            .annotate(total_count=Count('id'))
            .order_by('month')
        )

        # Create a dictionary for quick lookup of total counts per month
        month_totals = {item['month']: item['total_count'] for item in total_per_month}

        # Construct the final result with percentages
        result = []
        for item in monthly_data:
            month_str = item['month'].strftime('%Y-%m')  # Format as "YYYY-MM"
            percentage = (item['lineage_count'] / month_totals[item['month']]) * 100
            result.append({
                'date': month_str,
                'lineage': item['lineage'],
                'percentage': round(percentage, 2)
            })

        return result

    def normalize_get_weekly_lineage_percentage_bar_chart(self, queryset):
        # Annotate each sample with the start of the week and count occurrences per lineage
        weekly_data = (
            queryset
            .annotate(week=TruncWeek('collection_date'))
            .values('week', 'lineage')
            .annotate(lineage_count=Count('id'))
            .order_by('week', 'lineage')
        )

        # Organize lineage counts by week into a dictionary
        lineage_data = defaultdict(lambda: defaultdict(int))
        for item in weekly_data:
            week_str = item['week'].strftime('%Y-W%U')
            lineage_data[week_str][item['lineage']] += item['lineage_count']

        # Initialize final result list
        result = []

        # Process each week, applying the 10% threshold rule

        for week, lineages in lineage_data.items():
            total_count = sum(lineages.values())
            threshold_count = total_count * 0.10

            # Aggregate below-threshold lineages using the helper function
            aggregated_lineages = aggregate_below_threshold_lineages(lineages, threshold_count)

            # Calculate percentages
            for lineage, count in aggregated_lineages.items():
                percentage = (count / total_count) * 100
                result.append({
                    'week': week,
                    'lineage': lineage,
                    'percentage': round(percentage, 2)
                })

        return result

    def get_weekly_lineage_percentage_bar_chart(self, queryset):
        # Annotate each sample with the start of the week based on collection_date
        weekly_data = (
            queryset
            .annotate(week=TruncWeek('collection_date'))  # Group by week
            .values('week', 'lineage')
            .annotate(lineage_count=Count('id'))          # Count occurrences of each lineage per week
            .order_by('week', 'lineage')
        )

        # Calculate total samples per week to determine percentages
        total_per_week = (
            queryset
            .annotate(week=TruncWeek('collection_date'))
            .values('week')
            .annotate(total_count=Count('id'))
            .order_by('week')
        )

        # Create a dictionary for quick lookup of total counts per week
        week_totals = {item['week']: item['total_count'] for item in total_per_week}

        # Construct the final result with percentages
        result = []
        for item in weekly_data:
            week_str = item['week'].strftime('%Y-W%U')  # Format as "YYYY-WXX"
            percentage = (item['lineage_count'] / week_totals[item['week']]) * 100
            result.append({
                'week': week_str,
                'lineage': item['lineage'],
                'percentage': round(percentage, 2)
            })

        return result

    @action(detail=False, methods=["get"])
    def filtered_statistics(self, request: Request, *args, **kwargs):
        queryset = self._get_filtered_queryset(request)
        dict = {}

        dict["filtered_total_count"] = queryset.count()
        dict["meta_data_coverage"] = self._get_meta_data_coverage(queryset)
        dict["samples_per_week"] = self._get_samples_per_week(queryset)
        dict["genomecomplete_chart"] = self._get_genomecomplete_chart(queryset)
        # dict["lineage_area_chart"] = self.get_monthly_lineage_percentage_area_chart(queryset)
        dict["lineage_area_chart"] = self.normalize_get_monthly_lineage_percentage_area_chart(queryset)
        # [
            # {"date": "2023-08", "lineage": "23B", "percentage": 25},
            # {"date": "2023-08", "lineage": "23D", "percentage": 35},
            # {"date": "2023-09", "lineage": "23B", "percentage": 45},
            # {"date": "2023-09", "lineage": "23D", "percentage": 35},
            # {"date": "2023-10", "lineage": "23B", "percentage": 15},
            # {"date": "2023-10", "lineage": "23D", "percentage": 95},
            # Add more data points for other lineages and dates
        # ]
        dict["lineage_bar_chart"] =  self.normalize_get_weekly_lineage_percentage_bar_chart(queryset)
        # dict["lineage_bar_chart"] =  self.get_weekly_lineage_percentage_bar_chart(queryset)
        # [
        #     {"week": "2023-W40", "lineage": "BA.2.86", "percentage": 40},
        #     {"week": "2023-W40", "lineage": "EG.5.1", "percentage": 20},
        #     {"week": "2023-W41", "lineage": "BA.2.86", "percentage": 40},
        #     {"week": "2023-W41", "lineage": "EG.5.1", "percentage": 20},
        #     {"week": "2023-W42", "lineage": "BA.2.86", "percentage": 40},
        #     {"week": "2023-W42", "lineage": "EG.5.1", "percentage": 20},
        #     ....
        # ]
        dict["sequencing_tech"] =  self._get_sequencingTech_chart(queryset)
        dict["sequencing_reason"] = self._get_sequencingReason_chart(queryset)
        dict["sample_type"] = self._get_sampleType_chart(queryset)
        dict["host"] =  self._get_host_chart(queryset)
        dict["length"] = self._get_lenght_chart(queryset)
        dict["lab"] = self._get_lab_chart(queryset)
        dict["zip_code"] = self._get_zip_code_chart(queryset)
        return Response(data=dict)

    def resolve_genome_filter(self, filters) -> Q:
        q_obj = Q()
        for filter in filters.get("andFilter", []):
            if "orFilter" in filter or "andFilter" in filter:
                q_obj &= self.resolve_genome_filter(filter)
            else:
                q_obj &= self.eval_basic_filter(q_obj, filter)
        if "label" in filters:
            q_obj &= self.eval_basic_filter(q_obj, filters)
        for or_filter in filters.get("orFilter", []):
            q_obj |= self.resolve_genome_filter(or_filter)
        return q_obj

    def eval_basic_filter(self, q_obj, filter):
        method = self.filter_label_to_methods.get(filter.get("label"))
        if method:
            q_obj = method(qs=q_obj, **filter)
        else:
            raise Exception(f"filter_method not found for:{filter.get('label')}")
        return q_obj

    @action(detail=True, methods=["get"])
    def get_all_sample_data(self, request: Request, *args, **kwargs):
        sample = self.get_object()
        serializer = SampleGenomesSerializer(sample)
        return Response(serializer.data)

    def filter_label(
        self,
        value,
        exclude: bool = False,
        *args,
        **kwargs,):
        final_query = Q()

        # Split the input value by either commas, whitespace, or both
        # mutations  = [x.strip() for x in value.split(',')]
        mutations = re.split(r'[\s,]+', value.strip())
        for mutation in mutations:
            parsed_mutation = define_profile(mutation)

            # Check the parsed mutation type and call the appropriate filter function
            if parsed_mutation.get("label") == "SNP Nt":
                q_obj = self.filter_snp_profile_nt(
                    ref_nuc=parsed_mutation["ref_nuc"],
                    ref_pos=int(parsed_mutation["ref_pos"]),
                    alt_nuc=parsed_mutation["alt_nuc"],
                )

            elif parsed_mutation.get("label") == "SNP AA":
                q_obj = self.filter_snp_profile_aa(
                    protein_symbol=parsed_mutation["protein_symbol"],
                    ref_aa=parsed_mutation["ref_aa"],
                    ref_pos=int(parsed_mutation["ref_pos"]),
                    alt_aa=parsed_mutation["alt_aa"],
                )

            elif parsed_mutation.get("label") == "Del Nt":
                q_obj = self.filter_del_profile_nt(
                    first_deleted=parsed_mutation["first_deleted"],
                    last_deleted=parsed_mutation.get("last_deleted", ""),
                )

            elif parsed_mutation.get("label") == "Del AA":
                q_obj = self.filter_del_profile_aa(
                    protein_symbol=parsed_mutation["protein_symbol"],
                    first_deleted=int(parsed_mutation["first_deleted"]),
                    last_deleted=int(parsed_mutation.get("last_deleted", parsed_mutation["first_deleted"])),

                )

            elif parsed_mutation.get("label") == "Ins Nt":
                q_obj = self.filter_ins_profile_nt(
                    ref_nuc=parsed_mutation["ref_nuc"],
                    ref_pos=int(parsed_mutation["ref_pos"]),
                    alt_nuc=parsed_mutation["alt_nuc"],
                )

            elif parsed_mutation.get("label") == "Ins AA":
                q_obj = self.filter_ins_profile_aa(
                    protein_symbol=parsed_mutation["protein_symbol"],
                    ref_aa=parsed_mutation["ref_aa"],
                    ref_pos=int(parsed_mutation["ref_pos"]),
                    alt_aa=parsed_mutation["alt_aa"],
                )

            else:

                raise ValueError(f"Unsupported mutation type: {parsed_mutation.get('label')}")

            # Combine queries with AND operator (&) for each mutation
            final_query &= q_obj

        if exclude:
            final_query = ~final_query

        return final_query

    def filter_annotation(
        self,
        property_name,
        filter_type,
        value,
        exclude: bool = False,
        *args,
        **kwargs,
    ) -> Q:
        # if property_name == "impact":
        #     mutation_condition = Q(annotations__impact__{filter_type}"=ref_pos)
        # elif property_name == "seq_ontology":
        #     mutation_condition = Q(annotations__seq_ontology__{filter_type}"=ref_pos)
        query = {}
        query[f"mutation2annotation__annotation__{property_name}__{filter_type}"] = (
            value
        )

        alignment_qs = models.Alignment.objects.filter(**query)
        filters = {"sequence__alignments__in": alignment_qs}

        if exclude:
            return ~Q(**filters)
        return Q(**filters)

    def filter_property(
        self,
        property_name,
        filter_type,
        value,
        exclude: bool = False,
        *args,
        **kwargs,
    ) -> Q:
        # Convert str of list into list object
        # "['X','N']" -> ['X','N']
        if isinstance(value, str):
            try:
                # Safely evaluate the string representation of the list and convert it to a list object
                value = ast.literal_eval(value)
            except (SyntaxError, ValueError):
                # Handle the case where the string couldn't be evaluated as a list
                pass

        # check the filter_type
        if filter_type == "contains":
            value = value.strip("%")
        elif filter_type == "range":
            if isinstance(value, str):
                value = value.split(',')


        self.has_property_filter = True
        if property_name in [field.name for field in models.Sample._meta.get_fields()]:
            query = {}
            query[f"{property_name}__{filter_type}"] = value
        else:
            datatype = models.Property.objects.get(name=property_name).datatype
            query = {f"properties__property__name": property_name}
            query[f"properties__{datatype}__{filter_type}"] = value
        if exclude:
            return ~Q(**query)
        return Q(**query)

    def filter_snp_profile_nt(
        self,
        # gene_symbol: str,
        ref_nuc: str,
        ref_pos: int,
        alt_nuc: str,
        exclude: bool = False,
        *args,
        **kwargs,
    ) -> Q:
        # For NT: ref_nuc followed by ref_pos followed by alt_nuc (e.g. T28175C).
        # Create Q() objects for each condition
        if alt_nuc == "N":
            mutation_alt = Q()
            for x in resolve_ambiguous_NT_AA(type="nt", char=alt_nuc):
                mutation_alt = mutation_alt | Q(mutations__alt=x)
            # Unsupported lookup 'alt_in' for ForeignKey or join on the field not permitted.
            # mutation_alt = Q(
            #     mutations__alt_in=resolve_ambiguous_NT_AA(type="nt", char = alt_nuc)
            # )
        else:
            if alt_nuc == "n":
                alt_nuc = "N"

            mutation_alt = Q(mutations__alt=alt_nuc)
        mutation_condition = (
            Q(mutations__end=ref_pos)
            & Q(mutations__ref=ref_nuc)
            & (mutation_alt)
            & Q(mutations__type="nt")
        )
        alignment_qs = models.Alignment.objects.filter(mutation_condition)
        filters = {"sequence__alignments__in": alignment_qs}
        if exclude:
            return ~Q(**filters)
        return Q(**filters)

    def filter_snp_profile_aa(
        self,
        protein_symbol: str,
        ref_aa: str,
        ref_pos: str,
        alt_aa: str,
        exclude: bool = False,
        *args,
        **kwargs,
    ) -> Q:
        # For AA: protein_symbol:ref_aa followed by ref_pos followed by alt_aa (e.g. OPG098:E162K)

        if alt_aa == "X":
            mutation_alt = Q()
            for x in resolve_ambiguous_NT_AA(type="aa", char=alt_aa):
                mutation_alt = mutation_alt | Q(mutations__alt=x)
        else:
            if alt_aa == "x":
                alt_aa = "X"
            mutation_alt = Q(mutations__alt=alt_aa)

        mutation_condition = (
            Q(mutations__end=ref_pos)
            & Q(mutations__ref=ref_aa)
            & (mutation_alt)
            & Q(mutations__gene__gene_symbol=protein_symbol)
            & Q(mutations__type="cds")
        )
        alignment_qs = models.Alignment.objects.filter(mutation_condition)

        filters = {"sequence__alignments__in": alignment_qs}
        if exclude:
            return ~Q(**filters)
        return Q(**filters)

    def filter_del_profile_nt(
        self,
        first_deleted: str,
        last_deleted: str,
        exclude: bool = False,
        *args,
        **kwargs,
    ) -> Q:
        """
        add new field exact match or not
        """
        # For NT: del:first_NT_deleted-last_NT_deleted (e.g. del:133177-133186).
        # in case only single deltion bp
        if last_deleted == "":
            last_deleted = first_deleted

        alignment_qs = models.Alignment.objects.filter(
            mutations__start=int(first_deleted) - 1,
            mutations__end=last_deleted,
            mutations__alt__isnull=True,
            mutations__type="nt",
        )
        filters = {"sequence__alignments__in": alignment_qs}
        if exclude:
            return ~Q(**filters)
        return Q(**filters)

    def filter_del_profile_aa(
        self,
        protein_symbol: str,
        first_deleted: int,
        last_deleted: int,
        exclude: bool = False,
        *args,
        **kwargs,
    ) -> Q:
        # For AA: protein_symbol:del:first_AA_deleted-last_AA_deleted (e.g. OPG197:del:34-35)

        # in case only single deltion bp
        if last_deleted == "":
            last_deleted = first_deleted

        alignment_qs = models.Alignment.objects.filter(
            # search with case insensitive ORF1ab = orf1ab
            mutations__gene__gene_symbol__iexact=protein_symbol,
            mutations__start=int(first_deleted) - 1,
            mutations__end=last_deleted,
            mutations__alt__isnull=True,
            mutations__type="cds",
        )

        filters = {"sequence__alignments__in": alignment_qs}

        if exclude:
            return ~Q(**filters)
        return Q(**filters)

    def filter_ins_profile_nt(
        self,
        ref_nuc: str,
        ref_pos: int,
        alt_nuc: str,
        exclude: bool = False,
        *args,
        **kwargs,
    ) -> Q:
        # For NT: ref_nuc followed by ref_pos followed by alt_nucs (e.g. T133102TTT)
        alignment_qs = models.Alignment.objects.filter(
            mutations__end=ref_pos,
            mutations__ref=ref_nuc,
            mutations__alt=alt_nuc,
            mutations__type="nt",
        )
        filters = {"sequence__alignments__in": alignment_qs}
        if exclude:
            return ~Q(**filters)
        return Q(**filters)

    def filter_ins_profile_aa(
        self,
        protein_symbol: str,
        ref_aa: str,
        ref_pos: int,
        alt_aa: str,
        exclude: bool = False,
        *args,
        **kwargs,
    ) -> Q:
        # For AA: protein_symbol:ref_aa followed by ref_pos followed by alt_aas (e.g. OPG197:A34AK)
        alignment_qs = models.Alignment.objects.filter(
            mutations__end=ref_pos,
            mutations__ref=ref_aa,
            mutations__alt=alt_aa,
            mutations__gene__gene_symbol=protein_symbol,
            mutations__type="cds",
        )
        filters = {"sequence__alignments__in": alignment_qs}
        if exclude:
            return ~Q(**filters)
        return Q(**filters)

    def filter_sample(
        self,
        value: str,
        exclude: bool = False,
        *args,
        **kwargs,
    ):
        if isinstance(value, str):
            sample_list = ast.literal_eval(value)
        else:
            sample_list = value

        if exclude:
            return ~Q(name__in=sample_list)
        else:
            return Q(name__in=sample_list)

    def filter_replicon(
        self,
        accession,
        exclude: bool = False,
        *args,
        **kwargs,
    ):
        if exclude:
            return ~Q(sequence__alignments__replicon__reference__accession=accession)
        else:
            return Q(sequence__alignments__replicon__reference__accession=accession)

    def filter_sublineages(
        self,
        lineageList,
        exclude: bool = False,
        includeSublineages: bool = True,
        *args,
        **kwargs,
    ):
        if isinstance(lineageList, str):
            lineageList = [lineageList]  # convert to list if a single string is passed

        lineages = models.Lineage.objects.filter(name__in=lineageList)

        if not lineages.exists():
<<<<<<< HEAD
            raise Exception(f"Lineage {lineage} not found.")

        sublineages = []
        for l in lineages:
            sublineages.extend(l.get_sublineages())
=======
            raise Exception(f"Lineage {lineages} not found.")
        
        if (includeSublineages):
            sublineages = []
            for l in lineages:
                sublineages.extend(l.get_sublineages())
        else:
            sublineages = list(lineages)
>>>>>>> 4b088905

        # match for all sublineages of all given lineages
        return self.filter_property(
            "lineage",
            "in",
            sublineages,
            exclude,
        )

    def _convert_date(self, date: str):
        datetime_obj = datetime.strptime(date, "%Y-%m-%d %H:%M:%S %z")
        return datetime_obj.date()

    # @action(detail=False, methods=["post"])
    # def import_properties_tsv(self, request: Request, *args, **kwargs):
    #     """
    #     NOTE:
    #     1. if prop is not exist in the database, it will not be created automatically
    #     """
    #     print("Importing properties...")
    #     timer = datetime.now()
    #     sample_id_column = request.data.get("sample_id_column")

    #     column_mapping = self._convert_property_column_mapping(
    #         json.loads(request.data.get("column_mapping"))
    #     )
    #     if not sample_id_column:
    #         return Response(
    #             {"detail": "No sample_id_column is provided"},
    #             status=status.HTTP_400_BAD_REQUEST,
    #         )
    #     if not column_mapping:
    #         return Response(
    #             {"detail": "No column_mapping is provided, nothing to import."},
    #             status=status.HTTP_200_OK,
    #         )

    #     if not request.FILES or "properties_tsv" not in request.FILES:
    #         return Response("No file uploaded.", status=400)

    #     tsv_file = request.FILES.get("properties_tsv")
    #     # Determine the separator based on the file extension
    #     file_name = tsv_file.name.lower()
    #     if file_name.endswith(".csv"):
    #         sep = ","
    #     elif file_name.endswith(".tsv"):
    #         sep = "\t"
    #     else:
    #         return Response(
    #             {"detail": "Unsupported file format, please upload a CSV or TSV file."},
    #             status=status.HTTP_400_BAD_REQUEST,
    #         )
    #     self._temp_save_file(tsv_file)
    #     return Response(
    #         {"detail": "File uploaded successfully"}, status=status.HTTP_201_CREATED
    #     )


    def _import_tsv(self, file_path):
        header = None
        with open(file_path, "r") as f:
            reader = csv.reader(f, delimiter="\t")
            for row in reader:
                if not header:
                    header = row
                else:
                    yield dict(zip(header, row))

    def _temp_save_file(self, uploaded_file: InMemoryUploadedFile):
        file_path = os.path.join(SONAR_DATA_ENTRY_FOLDER, uploaded_file.name)
        with open(file_path, "wb") as f:
            f.write(uploaded_file.read())
        return file_path

    @action(detail=False, methods=["get"])
    def get_sample_data(self, request: Request, *args, **kwargs):
        sample_name = request.GET.get("sample_data")
        if not sample_name:
            return Response(
                {"detail": "Sample name is missing"}, status=status.HTTP_400_BAD_REQUEST
            )
        sample_model = (
            models.Sample.objects.filter(name=sample_name)
            .extra(select={"sample_id": "sample.id"})
            .values("sample_id", "name", "sequence__seqhash")
        )
        if sample_model:
            sample_data = list(sample_model)[0]
            if len(sample_model) > 1:
                # Not sure ....---
                print("more than one sample was using same name.")
        else:
            print("Cannot find:", sample_name)
            sample_data = {}

        return Response(data=sample_data)

    @action(detail=False, methods=["post"])
    def get_bulk_sample_data(self, request: Request, *args, **kwargs):
        try:
            # Parse the JSON data from the request body
            data = json.loads(request.body.decode("utf-8"))
            # example to be parsed data: {"sample_data": ["IMS-SEQ-01", "IMS-SEQ-04", "value3"]}
            sample_data_list = data.get("sample_data", [])
            sample_model = (
                models.Sample.objects.filter(name__in=sample_data_list)
                .extra(select={"sample_id": "sample.id"})
                .values("sample_id", "name", "sequence__seqhash")
            )
            # Convert the QuerySet to a list of dictionaries
            sample_data = list(sample_model)

            # Check for missing samples and add them to the result
            missing_samples = set(sample_data_list) - set(
                item["name"] for item in sample_data
            )
            for missing_sample in missing_samples:
                sample_data.append(
                    {
                        "sample_id": None,
                        "name": missing_sample,
                        "sequence__seqhash": None,
                    }
                )

            return Response(sample_data, status=status.HTTP_200_OK)
        except json.JSONDecodeError:
            return Response(
                {"detail": "Invalid JSON data / structure"},
                status=status.HTTP_400_BAD_REQUEST,
            )

    @action(detail=False, methods=["post"])
    def delete_sample_data(self, request: Request, *args, **kwargs):
        sample_data = {}
        reference_accession = request.data.get("reference_accession", "")
        sample_list = json.loads(request.data.get("sample_list"))
        if DEBUG:
            print("Reference Accession:", reference_accession)
            print("Sample List:", sample_list)

        sample_data = delete_sample(sample_list=sample_list)

        return Response(data=sample_data)


class SampleGenomeViewSet(viewsets.GenericViewSet, generics.mixins.ListModelMixin):
    queryset = models.Sample.objects.all()
    serializer_class = SampleGenomesSerializer

    @action(detail=False, methods=["get"])
    def match(self, request: Request, *args, **kwargs):
        profile_filters = request.query_params.getlist("profile_filters")
        param_filters = request.query_params.getlist("param_filters")

    @action(detail=False, methods=["get"])
    def test_profile_filters():
        pass

def aggregate_below_threshold_lineages(lineages, threshold_count):
    """
    Aggregates below-threshold lineages by recursively moving counts up the lineage hierarchy
    until they meet or exceed the specified threshold.

    :param lineages: A dictionary with lineage names as keys and counts as values.
    :param threshold_count: The threshold count (10% of total samples).
    :return: A dictionary with lineages aggregated above the threshold.
    """
    above_threshold = {lineage: count for lineage, count in lineages.items() if count >= threshold_count}
    below_threshold = {lineage: count for lineage, count in lineages.items() if count < threshold_count}

    for lineage, count in below_threshold.items():
        # Aggregate each below-threshold lineage recursively
        lineage_obj = models.Lineage.objects.filter(name=lineage).first()
        if lineage_obj and lineage_obj.parent:
            parent_name = lineage_obj.parent.name
            above_threshold[parent_name] = above_threshold.get(parent_name, 0) + count
        else:
            # If lineage has no parent, keep it as is
            above_threshold[lineage] = above_threshold.get(lineage, 0) + count

    return above_threshold<|MERGE_RESOLUTION|>--- conflicted
+++ resolved
@@ -1040,13 +1040,6 @@
         lineages = models.Lineage.objects.filter(name__in=lineageList)
 
         if not lineages.exists():
-<<<<<<< HEAD
-            raise Exception(f"Lineage {lineage} not found.")
-
-        sublineages = []
-        for l in lineages:
-            sublineages.extend(l.get_sublineages())
-=======
             raise Exception(f"Lineage {lineages} not found.")
         
         if (includeSublineages):
@@ -1055,7 +1048,6 @@
                 sublineages.extend(l.get_sublineages())
         else:
             sublineages = list(lineages)
->>>>>>> 4b088905
 
         # match for all sublineages of all given lineages
         return self.filter_property(
