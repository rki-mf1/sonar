try {
    scripts\win\dev-manage.ps1 flush --noinput
<<<<<<< HEAD
    scripts\win\dev-manage.ps1 loaddata initial_auth test_data_1000
=======
    scripts\win\dev-manage.ps1 loaddata initial_auth test_data_big
    scripts\win\dev-copy-gbk.ps1 -SourceFile "test-data\MN908947.nextclade.gb" -DestinationRepo ".\work\sonar\data\import\gbks\"
>>>>>>> b0f63ae3
}
catch {
    Write-Output "Error occurred while running the script - make sure to run the script from the root directory of the project!"
    Write-Host $_.Exception.Message
    exit(1)
}<|MERGE_RESOLUTION|>--- conflicted
+++ resolved
@@ -1,11 +1,7 @@
 try {
     scripts\win\dev-manage.ps1 flush --noinput
-<<<<<<< HEAD
     scripts\win\dev-manage.ps1 loaddata initial_auth test_data_1000
-=======
-    scripts\win\dev-manage.ps1 loaddata initial_auth test_data_big
     scripts\win\dev-copy-gbk.ps1 -SourceFile "test-data\MN908947.nextclade.gb" -DestinationRepo ".\work\sonar\data\import\gbks\"
->>>>>>> b0f63ae3
 }
 catch {
     Write-Output "Error occurred while running the script - make sure to run the script from the root directory of the project!"
