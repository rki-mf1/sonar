from pathlib import Path

import pytest

from .conftest import run_cli


# test gene bank import different viruses
@pytest.mark.xdist_group(name="group1")
@pytest.mark.order(1)
def test_add_cov19_ref(monkeypatch, capfd, api_url):
    monkeypatch.chdir(Path(__file__).parent)
    new_ref_file = "../../../test-data/sars-cov-2/MN908947.nextclade.gb"
    code = run_cli(f" add-ref --db {api_url} --gb {new_ref_file} ")
    out, err = capfd.readouterr()
    assert "successfully." in err
    assert code == 0


@pytest.mark.xdist_group(name="group1")
@pytest.mark.order(1)
def test_add_mpox_ref(monkeypatch, capfd, api_url):
    monkeypatch.chdir(Path(__file__).parent)
    new_ref_file = "../../../test-data/mpox/clade-IIb-NC_063383.1.gb"
    code = run_cli(f" add-ref --db {api_url} --gb {new_ref_file} ")
    out, err = capfd.readouterr()
    assert "successfully." in err
    assert code == 0


@pytest.mark.xdist_group(name="group1")
@pytest.mark.order(1)
def test_add_rsv_ref(monkeypatch, capfd, api_url):
    monkeypatch.chdir(Path(__file__).parent)
    new_ref_file = "../../../test-data/RSV/RSV-B/OP975389.1.gb"
    code = run_cli(f" add-ref --db {api_url} --gb {new_ref_file} ")
    out, err = capfd.readouterr()
    assert "successfully." in err
    assert code == 0


@pytest.mark.xdist_group(name="group1")
@pytest.mark.order(1)
def test_add_measels_ref(monkeypatch, capfd, api_url):
    monkeypatch.chdir(Path(__file__).parent)
    new_ref_file = "../../../test-data/morbillivirus-hominis/NC_001498.gb"
    code = run_cli(f" add-ref --db {api_url} --gb {new_ref_file} ")
    out, err = capfd.readouterr()
    assert "successfully." in err
    assert code == 0


@pytest.mark.xdist_group(name="group1")
@pytest.mark.order(1)
def test_add_hiv_ref(monkeypatch, capfd, api_url):
    monkeypatch.chdir(Path(__file__).parent)
    new_ref_file = "../../../test-data/HIV/NC_001802.1.gb"
    code = run_cli(f" add-ref --db {api_url} --gb {new_ref_file} ")
    out, err = capfd.readouterr()
    assert "successfully." in err
    assert code == 0


@pytest.mark.xdist_group(name="group1")
@pytest.mark.order(1)
def test_add_dengue_type2_ref(monkeypatch, capfd, api_url):
    monkeypatch.chdir(Path(__file__).parent)
    new_ref_file = "../../../test-data/dengue/type_2/NC_001474.2.gb"
    code = run_cli(f" add-ref --db {api_url} --gb {new_ref_file} ")
    out, err = capfd.readouterr()
    assert "successfully." in err
    assert code == 0


@pytest.mark.xdist_group(name="group1")
@pytest.mark.order(1)
def test_add_ebola_ref(monkeypatch, capfd, api_url):
    monkeypatch.chdir(Path(__file__).parent)
    new_ref_file = "../../../test-data/ebola/NC_002549.1.gb"
    code = run_cli(f" add-ref --db {api_url} --gb {new_ref_file} ")
    out, err = capfd.readouterr()
    assert "successfully." in err
    assert code == 0


@pytest.mark.xdist_group(name="group1")
@pytest.mark.order(1)
def test_add_zika_ref(monkeypatch, capfd, api_url):
    monkeypatch.chdir(Path(__file__).parent)
    new_ref_file = "../../../test-data/zika/NC_035889.gb"
    code = run_cli(f" add-ref --db {api_url} --gb {new_ref_file} ")
    out, err = capfd.readouterr()
    assert "successfully." in err
    assert code == 0


# test data import
@pytest.mark.xdist_group(name="group1")
@pytest.mark.order(2)
def test_parasail_no_anno_no_upload(monkeypatch, api_url, tmpfile_name):
    """Test import command using parasail method"""
    monkeypatch.chdir(Path(__file__).parent)
<<<<<<< HEAD
    monkeypatch.setattr(
        "mpire.WorkerPool.imap_unordered",
        lambda self, func, args=(), kwds={}, callback=None, error_callback=None: (
            func(**arg) for arg in args
        ),
    )
    command = f"import --db {api_url} -r MN908947.3 --method 2 --fasta ../../../test-data/sars-cov-2/SARS-CoV-2_6.fasta.gz --cache {tmpfile_name}/parasail -t 2 --no-upload --must-pass-paranoid"
    code = run_cli(command)

=======
    command = f"import --db {api_url} -r MN908947.3 --method 2 --fasta ../../../test-data/sars-cov-2/seqs.fasta.gz --cache {tmpfile_name}/parasail -t 2 --no-upload --must-pass-paranoid"
    try:
        code = run_cli(command)
    except SystemExit as e:
        code = e.code
>>>>>>> 784b9bca
    assert code == 0


@pytest.mark.xdist_group(name="group1")
@pytest.mark.order(3)
def test_mafft_no_anno_no_upload(monkeypatch, api_url, tmpfile_name):
    """Test import command using mafft method"""
    monkeypatch.chdir(Path(__file__).parent)
<<<<<<< HEAD
    monkeypatch.setattr(
        "mpire.WorkerPool.imap_unordered",
        lambda self, func, args=(), kwds={}, callback=None, error_callback=None: (
            func(**arg) for arg in args
        ),
    )
    command = f"import --db {api_url} -r MN908947.3 --method 1 --fasta ../../../test-data/sars-cov-2/SARS-CoV-2_6.fasta.gz --cache {tmpfile_name}/mafft -t 2 --no-upload --must-pass-paranoid"
    code = run_cli(command)

=======
    command = f"import --db {api_url} -r MN908947.3 --method 1 --fasta ../../../test-data/sars-cov-2/seqs.fasta.gz --cache {tmpfile_name}/mafft -t 2 --no-upload --must-pass-paranoid"
    try:
        code = run_cli(command)
    except SystemExit as e:
        code = e.code
>>>>>>> 784b9bca
    assert code == 0


@pytest.mark.xdist_group(name="group1")
@pytest.mark.order(4)
def test_add_sequence_mafft_anno_prop(monkeypatch, api_url, tmpfile_name):
    """Test import command using mafft method"""
    monkeypatch.chdir(Path(__file__).parent)
    # monkeypatch.setattr(
    #     "mpire.WorkerPool.map_unordered",
    #     lambda self, func, args=(), progress_bar=True, progress_bar_options={}, kwds={}, callback=None, error_callback=None: (
    #         func(** arg) for arg in args
    #     ),
    # )
    command = f"import --db {api_url} -r MN908947.3 --method 1 --fasta ../../../test-data/sars-cov-2/SARS-CoV-2_6.fasta.gz --cache {tmpfile_name}/mafft -t 2 --auto-anno --tsv ../../../test-data/sars-cov-2/SARS-CoV-2_6.tsv --cols name=IMS_ID collection_date=DATE_DRAW sequencing_tech=SEQ_REASON sample_type=SAMPLE_TYPE --must-pass-paranoid"
    code = run_cli(command)

    assert code == 0


@pytest.mark.xdist_group(name="group1")
@pytest.mark.order(5)
def test_add_sequence_mafft_no_skip(monkeypatch, api_url, tmpfile_name):
    monkeypatch.chdir(Path(__file__).parent)

    code = run_cli(
        f"import --db {api_url} -r MN908947.3 --method 1 --fasta ../../../test-data/sars-cov-2/SARS-CoV-2_6.fasta.gz --cache {tmpfile_name}/mafft  --no-skip --no-upload --must-pass-paranoid"
    )
    assert code == 0


@pytest.mark.xdist_group(name="group1")
@pytest.mark.order(6)
def test_add_sequence_mafft_skip(monkeypatch, api_url, tmpfile_name):
    monkeypatch.chdir(Path(__file__).parent)

    code = run_cli(
        f"import --db {api_url} -r MN908947.3 --method 1 --fasta ../../../test-data/sars-cov-2/SARS-CoV-2_6.fasta.gz --cache {tmpfile_name}/mafft -t 1 --no-upload --must-pass-paranoid"
    )
    assert code == 0


@pytest.mark.xdist_group(name="group1")
@pytest.mark.order(7)
def test_mafft_anno_upload_rsv(monkeypatch, api_url, tmpfile_name):
    """Test rsv sequence import command using mafft method"""
    monkeypatch.chdir(Path(__file__).parent)

    command = f"import --db {api_url} -r OP975389.1 --method 1 --fasta ../../../test-data/RSV/RSV_20.fasta.xz --cache {tmpfile_name}/mafft -t 2 --skip-nx --must-pass-paranoid"
    code = run_cli(command)
    assert code == 0


@pytest.mark.xdist_group(name="group1")
@pytest.mark.order(8)
def test_add_rsv_samples(monkeypatch, api_url, tmpfile_name):
    monkeypatch.chdir(Path(__file__).parent)
    command = f"import --db {api_url} -r OP975389.1 --tsv ../../../test-data/RSV/RSV_20.tsv --cache {tmpfile_name}/mafft --cols name=name"
    code = run_cli(command)

    assert code == 0


@pytest.mark.xdist_group(name="group1")
@pytest.mark.order(8)
def test_mafft_anno_upload_mpox(monkeypatch, api_url, tmpfile_name):
    """Test mpox sequence import command using mafft method"""
    monkeypatch.chdir(Path(__file__).parent)
<<<<<<< HEAD
    monkeypatch.setattr(
        "mpire.WorkerPool.imap_unordered",
        lambda self, func, args=(), kwds={}, callback=None, error_callback=None: (
            func(**arg) for arg in args
        ),
    )
    command_import = f"import --db {api_url} -r NC_063383.1 --method 1 --fasta ../../../test-data/mpox/mpox_2.fasta.xz --cache {tmpfile_name}/mafft -t 2 --skip-nx --must-pass-paranoid"
    code = run_cli(command_import)
    command_samples = f"import --db {api_url} -r NC_063383.1 --tsv ../../../test-data/mpox/mpox_2.tsv --cache {tmpfile_name}/mafft --cols name=name"
    code = run_cli(command_samples)
=======

    command = f"import --db {api_url} -r NC_063383.1 --method 1 --fasta ../../../test-data/mpox/mpox_2.fasta.xz --cache {tmpfile_name}/mafft -t 2 --skip-nx --must-pass-paranoid"
    code = run_cli(command)
>>>>>>> 784b9bca
    assert code == 0


@pytest.mark.xdist_group(name="group1")
@pytest.mark.order(9)
def test_mafft_anno_upload_ebola(monkeypatch, api_url, tmpfile_name):
    """Test ebola sample import command using mafft method"""
    monkeypatch.chdir(Path(__file__).parent)
<<<<<<< HEAD
    monkeypatch.setattr(
        "mpire.WorkerPool.imap_unordered",
        lambda self, func, args=(), kwds={}, callback=None, error_callback=None: (
            func(**arg) for arg in args
        ),
    )
    command_import = f"import --db {api_url} -r NC_002549.1 --method 1 --fasta ../../../test-data/ebola/ebola_20.fasta.xz --cache {tmpfile_name}/mafft -t 2 --skip-nx --must-pass-paranoid"
    code = run_cli(command_import)
    command_samples = f"import --db {api_url} -r NC_002549.1 --tsv ../../../test-data/ebola/ebola_20.tsv --cache {tmpfile_name}/mafft --cols name=name"
    code = run_cli(command_samples)
=======

    command = f"import --db {api_url} -r NC_002549.1 --method 1 --fasta ../../../test-data/ebola/ebola_20.fasta.xz --cache {tmpfile_name}/mafft -t 2 --skip-nx --must-pass-paranoid"
    code = run_cli(command)
>>>>>>> 784b9bca
    assert code == 0


@pytest.mark.xdist_group(name="group1")
@pytest.mark.order(10)
def test_mafft_anno_upload_dengue_type2(monkeypatch, api_url, tmpfile_name):
    """Test dengue sample import command using mafft method"""
    monkeypatch.chdir(Path(__file__).parent)
<<<<<<< HEAD
    monkeypatch.setattr(
        "mpire.WorkerPool.imap_unordered",
        lambda self, func, args=(), kwds={}, callback=None, error_callback=None: (
            func(**arg) for arg in args
        ),
    )
    command_import = f"import --db {api_url} -r NC_001474.2 --method 1 --fasta ../../../test-data/dengue/type_2/dengue_type2_complete_13.fasta.xz --cache {tmpfile_name}/mafft -t 2 --skip-nx --must-pass-paranoid"
    code = run_cli(command_import)
    command_samples = f"import --db {api_url} -r NC_001474.2  --tsv ../../../test-data/dengue/type_2/dengue_type2_complete_13.tsv --cache {tmpfile_name}/mafft --cols name=name"
    code = run_cli(command_samples)
=======

    command = f"import --db {api_url} -r NC_001474.2 --method 1 --fasta ../../../test-data/dengue/type_2/dengue_type2_complete_13.fasta.xz --cache {tmpfile_name}/mafft -t 2 --skip-nx --must-pass-paranoid"
    code = run_cli(command)
>>>>>>> 784b9bca
    assert code == 0


@pytest.mark.xdist_group(name="group1")
@pytest.mark.order(11)
<<<<<<< HEAD
def test_mafft_anno_upload_hiv(monkeypatch, api_url, tmpfile_name):
=======
def test_mafft_upload_hiv(monkeypatch, api_url, tmpfile_name):
>>>>>>> 784b9bca
    """Test hiv sample import command using mafft method"""
    monkeypatch.chdir(Path(__file__).parent)
    monkeypatch.setattr(
        "mpire.WorkerPool.map_unordered",
        lambda self, func, args=(), kwds={}, callback=None, error_callback=None: (
            func(arg) for arg in args
        ),
    )
<<<<<<< HEAD
    command_import = f"import --db {api_url} -r NC_001802.1 --method 1 --fasta ../../../test-data/HIV/HIV_20.fasta.xz --cache {tmpfile_name}/mafft -t 2 --skip-nx --must-pass-paranoid"
    code = run_cli(command_import)
    command_samples = f"import --db {api_url} -r NC_001802.1 --tsv ../../../test-data/HIV/HIV_20.tsv --cache {tmpfile_name}/mafft --cols name=name"
    code = run_cli(command_samples)
    assert code == 0


# @pytest.mark.xdist_group(name="group1")
# @pytest.mark.order(7)
# def test_wfa_anno_no_upload(monkeypatch, api_url, tmpfile_name):
#     """Test import command using wfa method"""
#     monkeypatch.chdir(Path(__file__).parent)
#     monkeypatch.setattr(
#         "mpire.WorkerPool.imap_unordered",
#         lambda self, func, args=(), kwds={}, callback=None, error_callback=None: (
#             func(**arg) for arg in args
#         ),
#     )
#     command = f"import --db {api_url} -r MN908947.3 --method 3 --fasta ../../../test-data/sars-cov-2/SARS-CoV-2_6.fasta.gz --cache {tmpfile_name}/wfa -t 2 --no-upload"
#     code = run_cli(command)
=======

    def smart_imap_unordered(self, func, args_list, **kwargs):
        """
        Checks if WorkerPool and function is initialized with shared_objects.

        - If WorkerPool has shared_objects → pass it as first arg (paranoid check)
        - Otherwise → don't pass it (normal alignment)
        """
        # functions that need shared_objects
        needs_shared_objects = ["process_paranoid_batch_worker"]
        func_name = getattr(func, "__name__", "")
        for data_dict in args_list:
            if func_name in needs_shared_objects:
                # Case: paranoid processing (needs shared_objects)
                # Get cache instance from the bound method
                cache_instance = getattr(func, "__self__", None)

                # Serialize cache instance to dict (mimicking mpire's shared_objects)
                if cache_instance:
                    cache_data = {
                        "basedir": cache_instance.basedir,
                        "refacc": cache_instance.refacc,
                        "refmols": cache_instance.refmols,
                        "error_dir": cache_instance.error_dir,
                        # Add other needed attributes
                    }
                else:
                    cache_data = {}
                yield func(cache_data, **data_dict)
            else:
                # Case: normal processing (no shared_objects)
                # func is a bound method (e.g., aligner.process_cached_sample)
                # so it already has 'self', just pass the dict as **kwargs
                yield func(**data_dict)

    monkeypatch.setattr("mpire.WorkerPool.imap_unordered", smart_imap_unordered)
    command = f"import --db {api_url} -r NC_001802.1 --method 1 --fasta ../../../test-data/HIV/HIV_20.fasta.xz --cache {tmpfile_name}/mafft -t 2 --no-skip --skip-nx --must-pass-paranoid"
    code = run_cli(command)
    assert code == 0


@pytest.mark.xdist_group(name="group4")
@pytest.mark.order(1)
def test_wfa_anno_no_upload_covid(monkeypatch, api_url, tmpfile_name):
    """Test import command using wfa method"""
    monkeypatch.chdir(Path(__file__).parent)
    # monkeypatch.setattr(
    #     "mpire.WorkerPool.imap_unordered",
    #     lambda self, func, args=(), kwds={}, callback=None, error_callback=None: (
    #         func(**arg) for arg in args
    #     ),
    # )
    command = f"import --db {api_url} -r MN908947.3 --method 3 --fasta ../../../test-data/sars-cov-2/seqs.fasta.gz --cache {tmpfile_name}/wfa -t 1 --no-upload --auto-anno --must-pass-paranoid --skip-nx"
    code = run_cli(command)

    assert code == 0


@pytest.mark.xdist_group(name="group4")
@pytest.mark.order(2)
def test_wfa_anno_no_upload_mpox(monkeypatch, api_url, tmpfile_name):
    """Test import command using wfa method"""
    monkeypatch.chdir(Path(__file__).parent)
    monkeypatch.setenv(
        "sonar_cli.config.FILTER_DELETE_SIZE", "200000"
    )  # we keep all sequences
>>>>>>> 784b9bca

    command = f"import --db {api_url}  -r NC_063383.1 --method 3 --fasta ../../../test-data/mpox/mpox_20.fasta.xz --cache {tmpfile_name}/wfa -t 1  --auto-anno --must-pass-paranoid --skip-nx"
    code = run_cli(command)

    assert code == 0


@pytest.mark.xdist_group(name="group1")
@pytest.mark.order(12)
def test_add_prop_autolink(monkeypatch, api_url, tmpfile_name):
    """Test import command using autolink"""
    monkeypatch.chdir(Path(__file__).parent)

    command = f"import --db {api_url} -r MN908947.3 --method 1 --cache {tmpfile_name}/mafft -t 1  --tsv sars-cov-2/meta_autolink.tsv --cols name=IMS_ID --auto-link"
    code = run_cli(command)

    assert code == 0


@pytest.mark.xdist_group(name="group1")
@pytest.mark.order(13)
def test_add_prop(monkeypatch, api_url, tmpfile_name):
    """Test import command using parasail method"""
    monkeypatch.chdir(Path(__file__).parent)
<<<<<<< HEAD
    monkeypatch.setattr(
        "mpire.WorkerPool.map_unordered",
        lambda self, func, args=(), progress_bar=True, progress_bar_options={}, kwds={}, callback=None, error_callback=None: (
            func(arg) for arg in args
        ),
    )
    command = f"import --db {api_url} -r MN908947.3 --method 1 --cache {tmpfile_name}/mafft -t 2 --tsv ../../../test-data/sars-cov-2/SARS-CoV-2_6.tsv --cols name=IMS_ID collection_date=DATE_DRAW sequencing_tech=SEQ_TYPE sample_type=SAMPLE_TYPE"
=======

    command = f"import --db {api_url} -r MN908947.3 --method 1 --cache {tmpfile_name}/mafft -t 2 --tsv sars-cov-2/meta.tsv --cols name=IMS_ID collection_date=DATE_DRAW sequencing_tech=SEQ_TYPE sample_type=SAMPLE_TYPE"
>>>>>>> 784b9bca
    code = run_cli(command)

    assert code == 0


@pytest.mark.xdist_group(name="group3")
@pytest.mark.order(1)
def test_add_influ_gbk(monkeypatch, capfd, api_url):
    """Test import command using parasail method"""
    monkeypatch.chdir(Path(__file__).parent)
    # multiple segments  join with 1 whitespace
    new_ref_file = "../../../test-data/influenza/influenza-A/H1N1PDM_California/segment_1_NC_026438.1.gb"
    new_ref_file += " ../../../test-data/influenza/influenza-A/H1N1PDM_California/segment_2_NC_026435.1.gb"
    new_ref_file += " ../../../test-data/influenza/influenza-A/H1N1PDM_California/segment_3_NC_026437.1.gb"
    new_ref_file += " ../../../test-data/influenza/influenza-A/H1N1PDM_California/segment_4_CY121680.1.gb"
    new_ref_file += " ../../../test-data/influenza/influenza-A/H1N1PDM_California/segment_5_NC_026436.1.gb"
    new_ref_file += " ../../../test-data/influenza/influenza-A/H1N1PDM_California/segment_6_NC_026434.gb"
    new_ref_file += " ../../../test-data/influenza/influenza-A/H1N1PDM_California/segment_7_NC_026431.gb"
    new_ref_file += " ../../../test-data/influenza/influenza-A/H1N1PDM_California/segment_8_NC_026432.1.gb"

    code = run_cli(f" add-ref --db {api_url} --gb {new_ref_file} ")
    out, err = capfd.readouterr()
    assert "successfully." in err
    assert code == 0


@pytest.mark.xdist_group(name="group3")
@pytest.mark.order(2)
def test_add_influenza_sequences(monkeypatch, api_url, tmpfile_name):
    monkeypatch.chdir(Path(__file__).parent)
    command = f"import --db {api_url} -r NC_026438.1 --method 1 --fasta ../../../test-data/influenza/influenza-A/H1N1PDM_California/H1N1.sequences.fasta.xz --cache {tmpfile_name}/mafft_influ -t 7 --auto-anno"
    code = run_cli(command)

    assert code == 0


@pytest.mark.xdist_group(name="group3")
@pytest.mark.order(3)
def test_add_influenza_samples(monkeypatch, api_url, tmpfile_name):
    monkeypatch.chdir(Path(__file__).parent)
    command = f"import --db {api_url} -r NC_026438.1 --tsv ../../../test-data/influenza/influenza-A/H1N1PDM_California/H1N1PDM.sequences.tsv --cache {tmpfile_name}/mafft_influ --cols name=name collection_date=date country=location lineage=lineages sequences=sequences"
    code = run_cli(command)

    assert code == 0<|MERGE_RESOLUTION|>--- conflicted
+++ resolved
@@ -100,23 +100,11 @@
 def test_parasail_no_anno_no_upload(monkeypatch, api_url, tmpfile_name):
     """Test import command using parasail method"""
     monkeypatch.chdir(Path(__file__).parent)
-<<<<<<< HEAD
-    monkeypatch.setattr(
-        "mpire.WorkerPool.imap_unordered",
-        lambda self, func, args=(), kwds={}, callback=None, error_callback=None: (
-            func(**arg) for arg in args
-        ),
-    )
-    command = f"import --db {api_url} -r MN908947.3 --method 2 --fasta ../../../test-data/sars-cov-2/SARS-CoV-2_6.fasta.gz --cache {tmpfile_name}/parasail -t 2 --no-upload --must-pass-paranoid"
-    code = run_cli(command)
-
-=======
     command = f"import --db {api_url} -r MN908947.3 --method 2 --fasta ../../../test-data/sars-cov-2/seqs.fasta.gz --cache {tmpfile_name}/parasail -t 2 --no-upload --must-pass-paranoid"
     try:
         code = run_cli(command)
     except SystemExit as e:
         code = e.code
->>>>>>> 784b9bca
     assert code == 0
 
 
@@ -125,23 +113,11 @@
 def test_mafft_no_anno_no_upload(monkeypatch, api_url, tmpfile_name):
     """Test import command using mafft method"""
     monkeypatch.chdir(Path(__file__).parent)
-<<<<<<< HEAD
-    monkeypatch.setattr(
-        "mpire.WorkerPool.imap_unordered",
-        lambda self, func, args=(), kwds={}, callback=None, error_callback=None: (
-            func(**arg) for arg in args
-        ),
-    )
-    command = f"import --db {api_url} -r MN908947.3 --method 1 --fasta ../../../test-data/sars-cov-2/SARS-CoV-2_6.fasta.gz --cache {tmpfile_name}/mafft -t 2 --no-upload --must-pass-paranoid"
-    code = run_cli(command)
-
-=======
     command = f"import --db {api_url} -r MN908947.3 --method 1 --fasta ../../../test-data/sars-cov-2/seqs.fasta.gz --cache {tmpfile_name}/mafft -t 2 --no-upload --must-pass-paranoid"
     try:
         code = run_cli(command)
     except SystemExit as e:
         code = e.code
->>>>>>> 784b9bca
     assert code == 0
 
 
@@ -210,22 +186,11 @@
 def test_mafft_anno_upload_mpox(monkeypatch, api_url, tmpfile_name):
     """Test mpox sequence import command using mafft method"""
     monkeypatch.chdir(Path(__file__).parent)
-<<<<<<< HEAD
-    monkeypatch.setattr(
-        "mpire.WorkerPool.imap_unordered",
-        lambda self, func, args=(), kwds={}, callback=None, error_callback=None: (
-            func(**arg) for arg in args
-        ),
-    )
+
     command_import = f"import --db {api_url} -r NC_063383.1 --method 1 --fasta ../../../test-data/mpox/mpox_2.fasta.xz --cache {tmpfile_name}/mafft -t 2 --skip-nx --must-pass-paranoid"
     code = run_cli(command_import)
     command_samples = f"import --db {api_url} -r NC_063383.1 --tsv ../../../test-data/mpox/mpox_2.tsv --cache {tmpfile_name}/mafft --cols name=name"
     code = run_cli(command_samples)
-=======
-
-    command = f"import --db {api_url} -r NC_063383.1 --method 1 --fasta ../../../test-data/mpox/mpox_2.fasta.xz --cache {tmpfile_name}/mafft -t 2 --skip-nx --must-pass-paranoid"
-    code = run_cli(command)
->>>>>>> 784b9bca
     assert code == 0
 
 
@@ -234,22 +199,11 @@
 def test_mafft_anno_upload_ebola(monkeypatch, api_url, tmpfile_name):
     """Test ebola sample import command using mafft method"""
     monkeypatch.chdir(Path(__file__).parent)
-<<<<<<< HEAD
-    monkeypatch.setattr(
-        "mpire.WorkerPool.imap_unordered",
-        lambda self, func, args=(), kwds={}, callback=None, error_callback=None: (
-            func(**arg) for arg in args
-        ),
-    )
+
     command_import = f"import --db {api_url} -r NC_002549.1 --method 1 --fasta ../../../test-data/ebola/ebola_20.fasta.xz --cache {tmpfile_name}/mafft -t 2 --skip-nx --must-pass-paranoid"
     code = run_cli(command_import)
     command_samples = f"import --db {api_url} -r NC_002549.1 --tsv ../../../test-data/ebola/ebola_20.tsv --cache {tmpfile_name}/mafft --cols name=name"
     code = run_cli(command_samples)
-=======
-
-    command = f"import --db {api_url} -r NC_002549.1 --method 1 --fasta ../../../test-data/ebola/ebola_20.fasta.xz --cache {tmpfile_name}/mafft -t 2 --skip-nx --must-pass-paranoid"
-    code = run_cli(command)
->>>>>>> 784b9bca
     assert code == 0
 
 
@@ -258,32 +212,17 @@
 def test_mafft_anno_upload_dengue_type2(monkeypatch, api_url, tmpfile_name):
     """Test dengue sample import command using mafft method"""
     monkeypatch.chdir(Path(__file__).parent)
-<<<<<<< HEAD
-    monkeypatch.setattr(
-        "mpire.WorkerPool.imap_unordered",
-        lambda self, func, args=(), kwds={}, callback=None, error_callback=None: (
-            func(**arg) for arg in args
-        ),
-    )
+
     command_import = f"import --db {api_url} -r NC_001474.2 --method 1 --fasta ../../../test-data/dengue/type_2/dengue_type2_complete_13.fasta.xz --cache {tmpfile_name}/mafft -t 2 --skip-nx --must-pass-paranoid"
     code = run_cli(command_import)
     command_samples = f"import --db {api_url} -r NC_001474.2  --tsv ../../../test-data/dengue/type_2/dengue_type2_complete_13.tsv --cache {tmpfile_name}/mafft --cols name=name"
     code = run_cli(command_samples)
-=======
-
-    command = f"import --db {api_url} -r NC_001474.2 --method 1 --fasta ../../../test-data/dengue/type_2/dengue_type2_complete_13.fasta.xz --cache {tmpfile_name}/mafft -t 2 --skip-nx --must-pass-paranoid"
-    code = run_cli(command)
->>>>>>> 784b9bca
     assert code == 0
 
 
 @pytest.mark.xdist_group(name="group1")
 @pytest.mark.order(11)
-<<<<<<< HEAD
-def test_mafft_anno_upload_hiv(monkeypatch, api_url, tmpfile_name):
-=======
 def test_mafft_upload_hiv(monkeypatch, api_url, tmpfile_name):
->>>>>>> 784b9bca
     """Test hiv sample import command using mafft method"""
     monkeypatch.chdir(Path(__file__).parent)
     monkeypatch.setattr(
@@ -292,28 +231,6 @@
             func(arg) for arg in args
         ),
     )
-<<<<<<< HEAD
-    command_import = f"import --db {api_url} -r NC_001802.1 --method 1 --fasta ../../../test-data/HIV/HIV_20.fasta.xz --cache {tmpfile_name}/mafft -t 2 --skip-nx --must-pass-paranoid"
-    code = run_cli(command_import)
-    command_samples = f"import --db {api_url} -r NC_001802.1 --tsv ../../../test-data/HIV/HIV_20.tsv --cache {tmpfile_name}/mafft --cols name=name"
-    code = run_cli(command_samples)
-    assert code == 0
-
-
-# @pytest.mark.xdist_group(name="group1")
-# @pytest.mark.order(7)
-# def test_wfa_anno_no_upload(monkeypatch, api_url, tmpfile_name):
-#     """Test import command using wfa method"""
-#     monkeypatch.chdir(Path(__file__).parent)
-#     monkeypatch.setattr(
-#         "mpire.WorkerPool.imap_unordered",
-#         lambda self, func, args=(), kwds={}, callback=None, error_callback=None: (
-#             func(**arg) for arg in args
-#         ),
-#     )
-#     command = f"import --db {api_url} -r MN908947.3 --method 3 --fasta ../../../test-data/sars-cov-2/SARS-CoV-2_6.fasta.gz --cache {tmpfile_name}/wfa -t 2 --no-upload"
-#     code = run_cli(command)
-=======
 
     def smart_imap_unordered(self, func, args_list, **kwargs):
         """
@@ -350,8 +267,10 @@
                 yield func(**data_dict)
 
     monkeypatch.setattr("mpire.WorkerPool.imap_unordered", smart_imap_unordered)
-    command = f"import --db {api_url} -r NC_001802.1 --method 1 --fasta ../../../test-data/HIV/HIV_20.fasta.xz --cache {tmpfile_name}/mafft -t 2 --no-skip --skip-nx --must-pass-paranoid"
-    code = run_cli(command)
+    command_import = f"import --db {api_url} -r NC_001802.1 --method 1 --fasta ../../../test-data/HIV/HIV_20.fasta.xz --cache {tmpfile_name}/mafft -t 2 --skip-nx --must-pass-paranoid"
+    code = run_cli(command_import)
+    command_samples = f"import --db {api_url} -r NC_001802.1 --tsv ../../../test-data/HIV/HIV_20.tsv --cache {tmpfile_name}/mafft --cols name=name"
+    code = run_cli(command_samples)
     assert code == 0
 
 
@@ -380,7 +299,6 @@
     monkeypatch.setenv(
         "sonar_cli.config.FILTER_DELETE_SIZE", "200000"
     )  # we keep all sequences
->>>>>>> 784b9bca
 
     command = f"import --db {api_url}  -r NC_063383.1 --method 3 --fasta ../../../test-data/mpox/mpox_20.fasta.xz --cache {tmpfile_name}/wfa -t 1  --auto-anno --must-pass-paranoid --skip-nx"
     code = run_cli(command)
@@ -405,18 +323,8 @@
 def test_add_prop(monkeypatch, api_url, tmpfile_name):
     """Test import command using parasail method"""
     monkeypatch.chdir(Path(__file__).parent)
-<<<<<<< HEAD
-    monkeypatch.setattr(
-        "mpire.WorkerPool.map_unordered",
-        lambda self, func, args=(), progress_bar=True, progress_bar_options={}, kwds={}, callback=None, error_callback=None: (
-            func(arg) for arg in args
-        ),
-    )
-    command = f"import --db {api_url} -r MN908947.3 --method 1 --cache {tmpfile_name}/mafft -t 2 --tsv ../../../test-data/sars-cov-2/SARS-CoV-2_6.tsv --cols name=IMS_ID collection_date=DATE_DRAW sequencing_tech=SEQ_TYPE sample_type=SAMPLE_TYPE"
-=======
 
     command = f"import --db {api_url} -r MN908947.3 --method 1 --cache {tmpfile_name}/mafft -t 2 --tsv sars-cov-2/meta.tsv --cols name=IMS_ID collection_date=DATE_DRAW sequencing_tech=SEQ_TYPE sample_type=SAMPLE_TYPE"
->>>>>>> 784b9bca
     code = run_cli(command)
 
     assert code == 0
