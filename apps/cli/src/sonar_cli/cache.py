import hashlib
import os
import re
import shutil
import sys
import traceback
from itertools import zip_longest
from typing import Any, Dict, Iterator, List, Optional, Union

import pandas as pd
from sonar_cli.api_interface import APIClient
from sonar_cli.common_utils import (
    file_collision,
    get_fname,
    harmonize_seq,
    hash_seq,
    open_file_autodetect,
    remove_charfromsequence_data,
    slugify,
)
from sonar_cli.config import BASE_URL, TMP_CACHE
from sonar_cli.logging import LoggingConfigurator
from tqdm import tqdm

# Initialize logger
LOGGER = LoggingConfigurator.get_logger()


class sonarCache:
    def __init__(
        self,
        db: Optional[str] = None,
        outdir: Optional[str] = None,
        refacc: Optional[str] = None,
        logfile: Optional[str] = None,
        allow_updates: bool = False,
        ignore_errors: bool = False,
        temp: bool = False,
        debug: bool = False,
        disable_progress: bool = False,
    ):
        """
        Initialize the sonarCache object.

        Args:
            db (str): The database to import.
            outdir (str): The output directory to cache data.
            refacc (str): The reference accession.
            logfile (str): The log file to be used.
            allow_updates (bool): Whether to allow updates or not.
            ignore_errors (bool): Whether to skip import errors and keep on going.
            temp (bool): Whether to set cache dir temporary or not.
            disable_progress (bool): Whether to disable progress display or not.
        """
        self.base_url = db if db else BASE_URL
        self.allow_updates = allow_updates
        self.debug = debug
        self.refacc = refacc
        self.temp = temp
        self.ignore_errors = ignore_errors
        self.disable_progress = disable_progress
        # Molecule/replicon data that belongs to the reference.\
        # self.source replaced by self.refmols
        self.refmols = APIClient(base_url=BASE_URL).get_molecule_data(
            reference_accession=self.refacc,
        )
        if not self.refmols:
            LOGGER.info(f"Cannot find reference: {self.refacc}")
            sys.exit()
        if self.debug:
            LOGGER.info(f"Init refmols: {self.refmols}")
        self.default_refmol_acc = [x for x in self.refmols][0]

        self._molregex = re.compile(r"\[molecule=([^\[\]=]+)\]")

        self.basedir = TMP_CACHE if not outdir else os.path.abspath(outdir)
        if self.temp:
            LOGGER.warning(
                f"A cache directory has not been provided. \n The temporary cache is located {self.basedir}. \n Please note that the cache directory is deleted upon successful import."
            )

        if not os.path.exists(self.basedir):
            os.makedirs(self.basedir, exist_ok=True)

        # self.sample_dir = os.path.join(self.basedir, "samples")
        self.seq_dir = os.path.join(self.basedir, "seq")
        self.algn_dir = os.path.join(self.basedir, "algn")
        self.var_dir = os.path.join(self.basedir, "var")
        self.ref_dir = os.path.join(self.basedir, "ref")
        self.error_dir = os.path.join(self.basedir, "error")
        self.anno_dir = os.path.join(self.basedir, "anno")

        os.makedirs(self.seq_dir, exist_ok=True)
        os.makedirs(self.ref_dir, exist_ok=True)
        # os.makedirs(self.algn_dir, exist_ok=True)
        os.makedirs(self.var_dir, exist_ok=True)
        # os.makedirs(self.sample_dir, exist_ok=True)
        os.makedirs(self.error_dir, exist_ok=True)
        os.makedirs(self.anno_dir, exist_ok=True)

        self._samplefiles = set()
        self.sampleinput_total = 0
        self._samplefiles_to_profile = set()
        self._samples_dict = dict()

        self._refs = set()
        self._lifts = None
        self._cds = set()
        self._tt = set()

        self.logfile_name = os.path.join(self.basedir, logfile)
        self.error_logfile_name = os.path.join(self.basedir, "error." + logfile)

        if not os.path.exists(self.logfile_name):
            self.logfile_obj = open(self.logfile_name, "w")
        else:
            self.logfile_obj = open(self.logfile_name, "a+") if logfile else None

        if not os.path.exists(self.error_logfile_name):
            self.error_logfile_obj = open(self.error_logfile_name, "w")
        else:
            self.error_logfile_obj = (
                open(self.error_logfile_name, "a+") if logfile else None
            )

    def __enter__(self):
        return self

    def __exit__(self, exc_type, exc_value, exc_traceback):
        if os.path.isdir(self.basedir) and self.temp:
            shutil.rmtree(self.basedir)
        if self.logfile_obj:
            self.logfile_obj.close()

    def add_fasta_v2(self, *fnames, method=1, chunk_size=1000):  # noqa: C901
        sample_data: List[Dict[str, Union[str, int]]] = []
        for fname in fnames:
            batch_data = []  # Collect data in batches before making API calls
            for data in self.iter_fasta(fname):
                batch_data.append(data)

                if len(batch_data) == chunk_size:
                    sample_data.extend(self.process_data_batch(batch_data, method))
                    batch_data = []

            # Process any remaining data in the last batch
            if batch_data:
                sample_data.extend(self.process_data_batch(batch_data, method))

        return sample_data

    def process_data_batch(
        self, batch_data: List[Dict[str, Union[str, int]]], method: str
    ):
        # Make API call with the batch_data
        api_client = APIClient(base_url=self.base_url)

        # fecth sample_hash
        json_response = api_client.get_bulk_sample_data(
            [data["name"] for data in batch_data]
        )

        sample_dict = {
            sample_info["name"]: {
                "sample_id": sample_info["sample_id"],
                "sequence_seqhash": sample_info["sequence__seqhash"],
            }
            for sample_info in json_response
        }

        # fecth Alignment
        # NOTE: need to evaluate this stmt id more.
        # we assume refmolid == replicon_id == sourceid
        json_response = api_client.get_bulk_alignment_data(
            [
                {"seqhash": data["seqhash"], "replicon_id": data["refmolid"]}
                for data in batch_data
            ]
        )
        alignemnt_dict = {
            data["sequence__sample__name"]: data["alignement_id"]
            for data in json_response
        }

        for i, data in enumerate(batch_data):

            # get sample
            batch_data[i]["sampleid"], seqhash_from_DB = (
                sample_dict[data["name"]]["sample_id"],
                sample_dict[data["name"]]["sequence_seqhash"],
            )

            # reuse the ref mols
            # no dynamic seach or looping search is applied (use the default ref accession number)
            batch_data[i]["sourceid"] = data[
                "refmolid"
            ]  # if self.refmols[self.default_refmol_acc]["id"]== data["refmolid"] else None
            batch_data[i]["source_acc"] = (
                self.refmols[self.default_refmol_acc]["accession"]
                if self.refmols[self.default_refmol_acc]["id"] == data["refmolid"]
                else None
            )
            refseq_accession = data["refmol"]
            batch_data[i]["refseq_id"] = self.get_refseq_id(refseq_accession)

            # Check Alignment if it exists or not (sample and seqhash)
            batch_data[i]["algnid"] = alignemnt_dict.get(data["name"], None)

            # Create  path for cache file (e.g., .seq, .ref) and write them.
            # Data variable already point to the original batch_data[i], which if we update
            # the varaible, they altomatically update the original batch_data[i]
            self.add_data_files(data, seqhash_from_DB, refseq_accession, method)

            # TODO: will exam how to work directly in memory
            # del batch_data[i]["sequence"]
            # reformat data and only neccessay keys are kept.
            _return_data = self.cache_sample(**batch_data[i])
            # TODO: if empty remove batch_data[i] or skip
            batch_data[i] = _return_data

        return batch_data

    def cache_sample(
        self,
        name,
        sampleid,
        seqhash,
        sequence,
        header,
        refmol,
        refmolid,
        refseq_id: int,
        source_acc,
        sourceid,
        translation_id,
        algnid,
        seqfile,
        mafft_seqfile,
        vcffile,
        anno_vcf_file,
        reffile,
        varfile,
        liftfile: pd.DataFrame,
        cdsfile,
        properties,
    ):
        """
        The function takes in a bunch of arguments and returns a filename.
        :return: A list of dictionaries. Each dictionary contains the information for a single sample.
        """

        data = {
            "name": name,
            "sampleid": sampleid,
            "refmol": refmol,  # from molecule (replicon)table, moleculd accession <-- we dont use this key at backend
            "refmolid": refmolid,  # from molecule table, moleculd id <-- we dont use this key at backend
            "refseq_id": refseq_id,  # The reference sequence ID. <-- we dont use this key at backend
            "source_acc": source_acc,  # replicon acc
            "sourceid": sourceid,  # replicon id
            "translationid": translation_id,
            "algnid": algnid,
            "header": header,
            "seqhash": seqhash,
            # "sample_sequence": sequence,
            "seq_file": seqfile,
            "mafft_seqfile": mafft_seqfile,
            "vcffile": vcffile,
            "anno_vcf_file": anno_vcf_file,
            "ref_file": reffile,
            "var_file": varfile,
            "lift_file": liftfile,
            "cds_file": cdsfile,
            "properties": properties,
        }
        fname = name  # self.get_sample_fname(name)  # return fname with full path
        self.sampleinput_total = self.sampleinput_total + 1
        # NOTE: write files only need to be processed
        if self.allow_updates or algnid is None:
            # try:
            #     self.write_pickle(fname, data)
            # except OSError:
            #     os.makedirs(os.path.dirname(fname), exist_ok=True)
            #     self.write_pickle(fname, data)

            self._samplefiles_to_profile.add(fname)

            # NOTE: IF previous_seqhash != current_seqhash, we have realign and update the variant?
            # uncomment below to enable this
        elif seqhash is not None:  # changes in seq content
            self._samplefiles_to_profile.add(fname)

        return data

    def get_sample_fname(self, sample_name):
        fn = slugify(hashlib.sha1(sample_name.encode("utf-8")).hexdigest())
        return os.path.join(self.sample_dir, fn[:2], fn + ".sample")

    def iter_fasta(self, *fnames: str) -> Iterator[Dict[str, Union[str, int]]]:
        """
        This function iterates over the fasta files and yield a dict of selected reference and
        each sequence.

        """
        for fname in fnames:
            with (
                open_file_autodetect(fname) as handle,
                tqdm(
                    desc="processing " + fname + "...",
                    total=os.path.getsize(fname),
                    unit="bytes",
                    unit_scale=True,
                    bar_format="{desc} {percentage:3.0f}% [{n_fmt}/{total_fmt}, {elapsed}<{remaining}, {rate_fmt}{postfix}]",
                    disable=self.disable_progress,
                ) as pbar,
            ):
                seq = []
                header = None
                for line in handle:
                    pbar.update(len(line))
                    line = line.strip()
                    if line.startswith(">"):
                        if seq:
                            yield self.process_fasta_entry(header, "".join(seq))
                            seq = []
                        header = line[1:]
                    else:
                        seq.append(line)
                if seq:
                    yield self.process_fasta_entry(header, "".join(seq))

    def process_fasta_entry(self, header: str, seq: str) -> Dict[str, Union[str, int]]:
        """
        Formulate a data dict.

        Return:
            Dict
                example:
                {'name': 'OQ331004.1', 'header': 'OQ331004.1 Monkeypox virus isolate Monkeypox virus/Human/USA/CA-LACPHL-MA00393/2022,
                partial genome', 'seqhash': 'Bjhx5hv8G4m6v8kpwt4isQ4J6TQ', 'sequence': 'TACTGAAGAAW',
                'refmol': 'NC_063383.1', <-- molecule accession
                'refmolid': 1,  <-- molecule ID
                'translation_id': 1,
                'properties': {}}
        """
        try:
            sample_id = header.replace("\t", " ").replace("|", " ").split(" ")[0]
        except AttributeError:
            # Handle the 'NoneType' object has no attribute 'replace' error
            LOGGER.error("Invalid FASTA format")
            sys.exit(1)
        except Exception as e:
            LOGGER.error(f"An error occurred: {e}")
            sys.exit(1)

        refmol = self.get_refmol(header)
        if not refmol:
            sys.exit(
                "input error: "
                + sample_id
                + " refers to an unknown reference molecule ("
                + self._molregex.search(header)
                + ")."
            )
        seq = harmonize_seq(seq)
        seq = remove_charfromsequence_data(seq, char="-")
        seqhash = hash_seq(seq)
        refmolid = self.refmols[refmol]["id"]

        return {
            "name": sample_id,
            "header": header,
            "seqhash": seqhash,
            "sequence": seq,
            "refmol": refmol,
            "refmolid": refmolid,
            "translation_id": self.refmols[refmol]["translation_id"],
            "properties": "",  # self.get_properties(header),
        }

    def get_refmol(self, fasta_header):
        """

        return:
            return default_refmol_acc if cannot find mol_id from the header
        """
        mol = self._molregex.search(fasta_header)
        if not mol:
            try:
                LOGGER.info(f"Using refmol_acc: {self.refmols[mol]['accession']}")
                return self.refmols[mol]["accession"]
            except Exception:
                None

        return self.default_refmol_acc

    def get_refseq(self, refmol_acc):
        try:
            return self.refmols[refmol_acc]["sequence"]
        except Exception:
            return None

    def get_refseq_id(self, refmol_acc):
        try:
            return self.refmols[refmol_acc]["id"]
        except Exception:
            return None

    def add_data_files(
        self, data: Dict[str, Any], seqhash: str, refseq_acc: str, method: int
    ) -> Dict[str, Any]:
        """This function linked to the add_fasta

        Create dict to store all related output file.
        and it calls sub function to create all related files.

        Args:
            data (dict): The data for the sample.
            seqhash (str): The sequence hash, optional.
            refseq_acc (str): accession from reference table.
            method (int): alignment method
        """

        # NOTE: It seems the current version didnt update variants if there is the new one (data["seqhash"] != seqhash)

        # TODO: Have to check this again and fix it if it was not correct.
        # 1. force update?

        # In cases:
        # 1. sample is reuploaded under the same name but changes in  sequence (fasta)
        # 2. New Sample (no algnid found in database)
        if self.allow_updates or data["algnid"] is None or data["seqhash"] != seqhash:
            data["seqfile"] = self.cache_sequence(data["seqhash"], data["sequence"])

            data["reffile"] = self.cache_reference(
                refseq_acc, self.get_refseq(data["refmol"])
            )

            # We now use Biopython
            # data["ttfile"] = self.cache_translation_table(data["translation_id"])
            data["liftfile"] = self.cache_lift(
                refseq_acc, data["refmol"], self.get_refseq(data["refmol"])
            )
            # cache_cds is used for frameshift detection
            # but this will be removed soon, since we use snpEff.
            data["cdsfile"] = None  # self.cache_cds(refseq_acc, data["refmol"])
            data["varfile"] = self.get_var_fname(
                data["seqhash"] + "@" + self.get_refhash(data["refmol"])
            )
            if method == 1:
                data["mafft_seqfile"] = self.cache_seq_mafftinput(
                    refseq_acc,
                    self.get_refseq(data["refmol"]),
                    data["seqhash"],
                    data["sequence"],
                )
            else:
                data["mafft_seqfile"] = None

        else:
            # In cases:
            # 2. if no changed in sequence., use the existing cache and ID
            # 3. if different samples but have similar sequence/varaint, use exiting alignID and map back to sample
            data["seqhash"] = None
            data["seqfile"] = None
            data["mafft_seqfile"] = None

            data["reffile"] = None
            # data["ttfile"] = None
            data["liftfile"] = None
            data["cdsfile"] = None
            data["varfile"] = None

        # annotation.
        data["vcffile"] = os.path.join(
            self.anno_dir,
            get_fname(
                refseq_acc + "@" + data["name"],
                extension=".vcf",
                enable_parent_dir=True,
            ),
        )
        data["anno_vcf_file"] = os.path.join(
            self.anno_dir,
            get_fname(
                refseq_acc + "@" + data["name"],
                extension=".anno.vcf",
                enable_parent_dir=True,
            ),
        )

        return data

    def iter_samples(self, _samplefiles):
        for fname in _samplefiles:
            yield self.read_pickle(fname)

    def cache_sequence(self, seqhash, sequence):

        fname = self.get_seq_fname(seqhash)
        if os.path.isfile(fname):
            if file_collision(fname, sequence):
                sys.exit(
                    "seqhash collision: sequences differ for seqhash " + seqhash + "."
                )
        else:
            try:
                with open(fname, "w") as handle:
                    handle.write(sequence)
            except OSError:
                os.makedirs(os.path.dirname(fname), exist_ok=True)
                with open(fname, "w") as handle:
                    handle.write(sequence)
        return fname

    def cache_reference(self, refid, sequence):
        fname = self.get_ref_fname(refid)
        if refid not in self._refs:
            with open(fname, "w") as handle:
                handle.write(sequence)
            self._refs.add(refid)
        return fname

    def cache_seq_mafftinput(self, refid, ref_sequence, seqhash, qry_sequence):
        """
        This function create fasta file which contains
        only ref and query seq. The file will be used for MAFFT input.
        """
        # TODO: 1. Check the file exists or not: if not -> create a new one, else skip
        # Get fname (.seq)
        fname = self.get_seq_fname(seqhash)
        fname = fname + ".fasta"  # (.seq.fasta)

        try:
            os.makedirs(os.path.dirname(fname), exist_ok=True)
            with open(fname, "w") as handle:
                handle.write(">" + refid + "\n")
                handle.write(ref_sequence + "\n")
                handle.write(">" + seqhash + "\n")
                handle.write(qry_sequence + "\n")
        except OSError as e:
            LOGGER.error(f"An error occurred: {e}")
            sys.exit(1)
        return fname

<<<<<<< HEAD
=======
    # def cache_translation_table(self, translation_id):
    #     """
    #     If the translation table
    #     is not in the cache, it is retrieved from the database and written to a file

    #     :param translation_id: The id of the translation table
    #     :param dbm: the database manager
    #     :return: A file name.
    #     """
    #     fname = self.get_tt_fname(translation_id)  # write under /cache/ref/
    #     if translation_id not in self._tt:
    #         self.write_pickle(
    #             fname,
    #             APIClient(base_url=self.base_url).get_translation_dict(translation_id),
    #         )
    #         # self.write_pickle(fname, dbm.get_translation_dict(translation_id))
    #         self._tt.add(translation_id)
    #     return fname

    # def cache_cds(self, refid, refmol_acc):
    #     """
    #     The function takes in a reference id, a reference molecule accession number,
    #     and a reference sequence. It then checks to see if the reference molecule accession number is in the set of molecules that
    #     have been cached. If it is not, it iterates through all of the coding sequences for that molecule and creates a
    #     dataframe for each one.

    #     It then saves the dataframe to a pickle file and adds the reference molecule accession number to
    #     the set of molecules that have been cached.
    #     It then returns the name of the pickle file
    #     """
    #     fname = self.get_cds_fname(refid)
    #     if refmol_acc not in self._cds:
    #         rows = []
    #         cols = ["elemid", "pos", "end"]
    #         for cds in self.iter_cds_v2(refmol_acc):
    #             elemid = cds["id"]
    #             coords = []
    #             for rng in cds["ranges"]:
    #                 coords.extend(list(rng))
    #             for coord in coords:
    #                 rows.append([elemid, coord, 0])
    #             # rows[-1][2] = 1
    #             
    #             df = pd.DataFrame.from_records(rows, columns=cols, coerce_float=False)
    #             df.to_pickle(fname)
    #             if self.debug:
    #                 df.to_csv(fname + ".csv")
    #         self._cds.add(refmol_acc)
    #     return fname

>>>>>>> a0076b2b
    def cache_lift(self, refid, refmol_acc, sequence):
        """
        The function takes in a reference id, a reference molecule accession number,
        and a reference sequence. It then checks to see if the reference molecule accession number is in the set of molecules that
        have been cached. If it is not, it iterates through all of the coding sequences for that molecule and creates a
        dataframe for each one.
        It then saves the dataframe to a pickle file and adds the reference molecule accession number to
        the set of molecules that have been cached.
        It then returns the name of the pickle file.
        """
        rows = []
        # cache self._lifts
        if self._lifts is None:
            cols = [
                "elemid",
                "nucPos1",
                "nucPos2",
                "nucPos3",
                "ref1",
                "ref2",
                "ref3",
                "alt1",
                "alt2",
                "alt3",
                "symbol",
                "accession",
                "aaPos",
                "aa",
            ]
            # if there is no cds, the lift file will not be generated
            for cds in self.iter_cds_v2(refmol_acc):
                try:
                    elemid = cds["id"]
                    symbol = cds["symbol"]
                    accession = cds["accession"]
                    coords = [
                        list(group)
                        for group in zip_longest(
                            *[iter(self.get_cds_coord_list(cds))] * 3, fillvalue="-"
                        )
                    ]  # provide a list of triplets for all CDS coordinates
                    seq = list(reversed(cds["sequence"] + "*"))
                    for aa_pos, nuc_pos_list in enumerate(coords):

                        rows.append(
                            [elemid]
                            + nuc_pos_list
                            + [
                                sequence[nuc_pos_list[0]],
                                sequence[nuc_pos_list[1]],
                                sequence[nuc_pos_list[2]],
                            ]
                            * 2
                            + [symbol, accession, aa_pos, seq.pop()]
                        )

                except Exception as e:
                    LOGGER.error("\n------- Fatal Error ---------")
                    LOGGER.error(traceback.format_exc())
                    LOGGER.error("\nDebugging Information:")
                    LOGGER.errort(e)
                    LOGGER.error("\n During insert:")
                    LOGGER.error(cds)
                    sys.exit(1)

            df = pd.DataFrame.from_records(rows, columns=cols, coerce_float=False)
            df = df.reindex(df.columns.tolist(), axis=1)
            # df.to_pickle(fname)

            # for debug
            # df.to_csv(fname + ".csv")
            self._lifts = df

        return self._lifts

    def get_cds_fname(self, refid):
        return os.path.join(self.ref_dir, str(refid) + ".lcds")

    def get_seq_fname(self, seqhash):
        fn = slugify(seqhash)
        return os.path.join(self.seq_dir, fn[:2], fn + ".seq")

    def get_ref_fname(self, refid):
        return os.path.join(self.ref_dir, str(refid) + ".seq")

    def get_lift_fname(self, refid):
        return os.path.join(self.ref_dir, str(refid) + ".lift")

    def get_tt_fname(self, refid):
        return os.path.join(self.ref_dir, str(refid) + ".tt")

    def get_algn_fname(self, seqhash):
        fn = slugify(seqhash)
        return os.path.join(self.algn_dir, fn[:2], fn + ".algn")

    def get_var_fname(self, seqhash):
        fn = slugify(seqhash)
        return os.path.join(self.var_dir, fn[:2], fn + ".var")

    def iter_cds_v2(self, refmol_acc):
        cds = {}
        prev_elem = None
        gene_rows = APIClient(base_url=self.base_url).get_elements(ref_acc=refmol_acc)

        for row in gene_rows:

            if prev_elem is None:
                prev_elem = row["gene_segment.gene_id"]
            elif row["gene_segment.gene_id"] != prev_elem:
                yield cds
                cds = {}
                prev_elem = row["gene_segment.gene_id"]
            if cds == {}:

                cds = {
                    "id": row["gene_segment.gene_id"],
                    "accession": row["gene.cds_accession"],
                    "symbol": row["gene.cds_symbol"],
                    "sequence": row["gene.cds_sequence"],
                    "ranges": [
                        (
                            row["gene_segment.start"],
                            row["gene_segment.end"],
                            row["gene_segment.strand"],
                        )
                    ],
                }
            else:
                cds["ranges"].append(
                    (
                        row["gene_segment.start"],
                        row["gene_segment.end"],
                        row["gene_segment.strand"],
                    )
                )

        if cds:
            yield cds

    def get_cds_coord_list(self, cds: dict) -> List[int]:
        """
        Return a ordered list of all genomic positions for the repsctive CDS.

        Args:
            cds (dict): The cds dictionary.

        Returns:
            List[int]:
                list of integers representig the genomic coding positions in order.
        """
        coords = []
        for data in cds["ranges"]:
            if data[-1] == 1:
                coords.extend(list(range(data[0], data[1])))
            else:
                coords.extend(list(range(data[0], data[1]))[::-1])

        return coords

    def get_refhash(self, refmol_acc: str) -> Optional[str]:
        """
        Get the sequence hash for a given reference molecule accession number.

        Args:
            refmol_acc (str): The reference molecule accession number.

        Returns:
            str/None: The sequence hash if found, or None if not found.
        """
        try:
            if "seqhash" not in self.refmols[refmol_acc]:
                self.refmols[refmol_acc]["seqhash"] = hash_seq(
                    self.refmols[refmol_acc]["sequence"]
                )
            return self.refmols[refmol_acc]["seqhash"]
        except Exception:
            return None

    def perform_paranoid_cached_samples(  # noqa: C901
        self, sample_data_dict_list
    ) -> list:
        """
        This function performs the paranoid test without fetching variants from the database.
        It will read the var file and compare it with the original sequence.
        Combination of 'import_cached_samples' and 'paranoid_check' function


        Return:
            list[Dict]: List of dict sample.
        """
        list_fail_samples = []
        passed_samples_list = []
        total_samples = len(self._samplefiles_to_profile)

        for sample_data in tqdm(
            sample_data_dict_list,
            total=total_samples,
            desc="Paranoid Check...",
            unit="samples",
            bar_format="{desc} {percentage:3.0f}% [{n_fmt}/{total_fmt}, {elapsed}<{remaining}, {rate_fmt}{postfix}]",
            disable=self.disable_progress,
        ):
            try:
                iter_dna_list = []

                del sample_data["lift_file"]
                if not sample_data["var_file"] is None:
                    # SECTION:ReadVar
                    with open(sample_data["var_file"], "r") as handle:
                        for line in handle:
                            if line == "//":
                                break
                            vardat = line.strip("\r\n").split("\t")
                            if vardat[6] == "cds":
                                break
                            iter_dna_list.append(
                                {
                                    "variant.ref": vardat[0],  # ref
                                    "variant.alt": vardat[3],  # alt
                                    "variant.start": int(vardat[1]),  # start
                                    "variant.end": int(vardat[2]),  # end
                                }  # frameshift
                            )
                        # NOTE: disable check feature because we stop at "NT"
                        if line != "//" and False:
                            sys.exit(
                                "cache error: corrupted file ("
                                + sample_data["var_file"]
                                + ")"
                            )
                    # SECTION: Paranoid
                    if not sample_data["seqhash"] is None:
                        # Get Reference sequence.
                        seq = list(
                            self.get_refseq(refmol_acc=sample_data["source_acc"])
                        )

                        prefix = ""
                        gaps = {".", " "}
                        sample_name = sample_data["name"]

                        for vardata in iter_dna_list:
                            if vardata["variant.alt"] in gaps:
                                for i in range(
                                    vardata["variant.start"], vardata["variant.end"]
                                ):
                                    seq[i] = ""
                            elif vardata["variant.alt"] == ".":
                                for i in range(
                                    vardata["variant.start"], vardata["variant.end"]
                                ):
                                    seq[i] = ""
                            elif vardata["variant.start"] >= 0:
                                seq[vardata["variant.start"]] = vardata["variant.alt"]
                            else:
                                prefix = vardata["variant.alt"]

                        # seq is now a restored version from variant dict.
                        seq = prefix + "".join(seq)
                        with open(sample_data["seq_file"], "r") as handle:
                            orig_seq = handle.read()

                        if seq != orig_seq:

                            # NOTE: comment this part, for now, we need to discuss which
                            # information we want to report for the failed sample.
                            with open(
                                os.path.join(
                                    self.error_dir, f"{sample_name}.error.var"
                                ),
                                "w+",
                            ) as handle:
                                for vardata in iter_dna_list:
                                    handle.write(str(vardata) + "\n")

                            qryfile = os.path.join(
                                self.error_dir,
                                sample_name + ".error.restored_sample.fa",
                            )
                            reffile = os.path.join(
                                self.error_dir,
                                sample_name + ".error.original_sample.fa",
                            )

                            # NOTE: comment this part, for now, we need to discuss which
                            # information we want to report for the failed sample.
                            with open(qryfile, "w+") as handle:
                                handle.write(seq)
                            with open(reffile, "w+") as handle:
                                handle.write(orig_seq)

                            #  ref_name = sample_data["refmol"]
                            #  output_paranoid = os.path.join(
                            #     self.basedir,
                            #     f"{sample_name}.withref.{ref_name}.fail-paranoid.fna",
                            # )

                            paranoid_dict = {
                                "sample_name": sample_name,
                                # "qryfile": qryfile,
                                # "reffile": reffile,
                                # "output_paranoid": output_paranoid,
                            }
                        else:
                            paranoid_dict = {}

                        if paranoid_dict:
                            list_fail_samples.append(paranoid_dict)
                        elif not paranoid_dict:
                            passed_samples_list.append(sample_data)

            except Exception as e:
                LOGGER.error("\n------- Fatal Error ---------")
                LOGGER.error(traceback.format_exc())
                LOGGER.error("\nDebugging Information:")
                LOGGER.error(e)
                traceback.print_exc()
                LOGGER.error("\n During insert:")
                LOGGER.error(sample_data)
                sys.exit("Unknown import error")

        if list_fail_samples:
            LOGGER.warn(
                "Some samples fail in sanity check; please check import.log under the cache directory."
            )
            # LOGGER.info(f"Total Fail: {len(list_fail_samples)}.")

            # NOTE: comment this part, for now, we need to discuss which
            # information we want to report for the failed sample.
            # self.paranoid_align_multi(list_fail_samples, threads)

            # currently, we report only failed sample IDs.
            self.error_logfile_obj.write("Fail sample during alignment:----\n")
            for fail_sample in list_fail_samples:
                self.error_logfile_obj.write(f"{ fail_sample['sample_name'] }\n")

        count_sample = total_samples - len(list_fail_samples)
        LOGGER.info(f"Total passed samples: {count_sample}")

        return passed_samples_list<|MERGE_RESOLUTION|>--- conflicted
+++ resolved
@@ -542,59 +542,6 @@
             sys.exit(1)
         return fname
 
-<<<<<<< HEAD
-=======
-    # def cache_translation_table(self, translation_id):
-    #     """
-    #     If the translation table
-    #     is not in the cache, it is retrieved from the database and written to a file
-
-    #     :param translation_id: The id of the translation table
-    #     :param dbm: the database manager
-    #     :return: A file name.
-    #     """
-    #     fname = self.get_tt_fname(translation_id)  # write under /cache/ref/
-    #     if translation_id not in self._tt:
-    #         self.write_pickle(
-    #             fname,
-    #             APIClient(base_url=self.base_url).get_translation_dict(translation_id),
-    #         )
-    #         # self.write_pickle(fname, dbm.get_translation_dict(translation_id))
-    #         self._tt.add(translation_id)
-    #     return fname
-
-    # def cache_cds(self, refid, refmol_acc):
-    #     """
-    #     The function takes in a reference id, a reference molecule accession number,
-    #     and a reference sequence. It then checks to see if the reference molecule accession number is in the set of molecules that
-    #     have been cached. If it is not, it iterates through all of the coding sequences for that molecule and creates a
-    #     dataframe for each one.
-
-    #     It then saves the dataframe to a pickle file and adds the reference molecule accession number to
-    #     the set of molecules that have been cached.
-    #     It then returns the name of the pickle file
-    #     """
-    #     fname = self.get_cds_fname(refid)
-    #     if refmol_acc not in self._cds:
-    #         rows = []
-    #         cols = ["elemid", "pos", "end"]
-    #         for cds in self.iter_cds_v2(refmol_acc):
-    #             elemid = cds["id"]
-    #             coords = []
-    #             for rng in cds["ranges"]:
-    #                 coords.extend(list(rng))
-    #             for coord in coords:
-    #                 rows.append([elemid, coord, 0])
-    #             # rows[-1][2] = 1
-    #             
-    #             df = pd.DataFrame.from_records(rows, columns=cols, coerce_float=False)
-    #             df.to_pickle(fname)
-    #             if self.debug:
-    #                 df.to_csv(fname + ".csv")
-    #         self._cds.add(refmol_acc)
-    #     return fname
-
->>>>>>> a0076b2b
     def cache_lift(self, refid, refmol_acc, sequence):
         """
         The function takes in a reference id, a reference molecule accession number,
