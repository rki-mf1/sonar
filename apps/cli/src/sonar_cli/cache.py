import hashlib
from itertools import zip_longest
import os
import re
import shutil
import subprocess
import sys
import traceback
from typing import Any
from typing import Dict
from typing import Iterator
from typing import List
from typing import Optional
from typing import Union

import pandas as pd
from sonar_cli.api_interface import APIClient
from sonar_cli.common_utils import file_collision
from sonar_cli.common_utils import get_fname
from sonar_cli.common_utils import harmonize_seq
from sonar_cli.common_utils import hash_seq
from sonar_cli.common_utils import open_file_autodetect
from sonar_cli.common_utils import remove_charfromsequence_data
from sonar_cli.common_utils import slugify
from sonar_cli.config import BASE_URL
from sonar_cli.config import TMP_CACHE
from sonar_cli.logging import LoggingConfigurator
from tqdm import tqdm

# Initialize logger
LOGGER = LoggingConfigurator.get_logger()


# not sure we need a class for sample or not


class sonarCache:
    def __init__(
        self,
        db: Optional[str] = None,
        outdir: Optional[str] = None,
        refacc: Optional[str] = None,
        logfile: Optional[str] = None,
        allow_updates: bool = False,
        ignore_errors: bool = False,
        temp: bool = False,
        debug: bool = False,
        disable_progress: bool = False,
        include_nx: bool = True,
    ):
        """
        Initialize the sonarCache object.

        Args:
            db (str): The database to import.
            outdir (str): The output directory to cache data.
            refacc (str): The reference accession.
            logfile (str): The log file to be used.
            allow_updates (bool): Whether to allow updates or not.
            ignore_errors (bool): Whether to skip import errors and keep on going.
            temp (bool): Whether to set cache dir temporary or not.
            disable_progress (bool): Whether to disable progress display or not.
        """
        self.base_url = db if db else BASE_URL
        self.allow_updates = allow_updates
        self.debug = debug
        self.refacc = refacc
        self.temp = temp
        self.ignore_errors = ignore_errors
        self.disable_progress = disable_progress
        # Molecule/replicon data that belongs to the reference.\
        # self.source replaced by self.refmols
        self.refmols = APIClient(base_url=BASE_URL).get_molecule_data(
            reference_accession=self.refacc,
        )
        if not self.refmols:
            LOGGER.info(f"Cannot find reference: {self.refacc}")
            sys.exit()
        if self.debug:
            LOGGER.info(f"Init refmols: {self.refmols}")
        self.default_refmol_acc = [x for x in self.refmols][0]

        self._molregex = re.compile(r"\[molecule=([^\[\]=]+)\]")

        self.basedir = TMP_CACHE if not outdir else os.path.abspath(outdir)
        if self.temp:
            LOGGER.warning(
                f"A cache directory has not been provided. \n The temporary cache is located {self.basedir}. \n Please note that the cache directory is deleted upon successful import."
            )

        if not os.path.exists(self.basedir):
            os.makedirs(self.basedir, exist_ok=True)

        # self.sample_dir = os.path.join(self.basedir, "samples")
        self.seq_dir = os.path.join(self.basedir, "seq")
        self.algn_dir = os.path.join(self.basedir, "algn")
        self.var_dir = os.path.join(self.basedir, "var")
        self.ref_dir = os.path.join(self.basedir, "ref")
        self.error_dir = os.path.join(self.basedir, "error")
        self.anno_dir = os.path.join(self.basedir, "anno")
        self.snpeff_data_dir = os.path.join(self.basedir, "snpeff_data")
        os.makedirs(self.seq_dir, exist_ok=True)
        os.makedirs(self.ref_dir, exist_ok=True)
        # os.makedirs(self.algn_dir, exist_ok=True)
        os.makedirs(self.var_dir, exist_ok=True)
        # os.makedirs(self.sample_dir, exist_ok=True)
        os.makedirs(self.error_dir, exist_ok=True)
        os.makedirs(self.anno_dir, exist_ok=True)

        self._samplefiles = set()
        self.sampleinput_total = 0
        self._samplefiles_to_profile = set()
        self._samples_dict = dict()

        self._refs = set()
        self._lifts = None
        self._cds = set()
        self._tt = set()

        self.logfile_name = os.path.join(self.basedir, logfile)
        self.error_logfile_name = os.path.join(self.basedir, "error." + logfile)

        if not os.path.exists(self.logfile_name):
            self.logfile_obj = open(self.logfile_name, "w")
        else:
            self.logfile_obj = open(self.logfile_name, "a+") if logfile else None

        if not os.path.exists(self.error_logfile_name):
            self.error_logfile_obj = open(self.error_logfile_name, "w")
        else:
            self.error_logfile_obj = (
                open(self.error_logfile_name, "a+") if logfile else None
            )
        self.include_nx = include_nx
        self.isBuilt_snpEffcache = self.build_snpeff_cache(reference=self.refacc)
        if not self.isBuilt_snpEffcache:
            LOGGER.error(
                "Could not retrieve the snpEff reference annotation from the sonar server. Aborting."
            )
            sys.exit(1)

    def __enter__(self):
        return self

    def __exit__(self, exc_type, exc_value, exc_traceback):
        if os.path.isdir(self.basedir) and self.temp:
            shutil.rmtree(self.basedir)
        if self.logfile_obj:
            self.logfile_obj.close()

    def add_fasta_v2(self, *fnames, method=1, chunk_size=1000):  # noqa: C901
        sample_data: List[Dict[str, Union[str, int]]] = []
        for fname in fnames:
            batch_data = []  # Collect data in batches before making API calls
            for data in self.iter_fasta(fname):
                batch_data.append(data)

                if len(batch_data) == chunk_size:
                    sample_data.extend(self.process_data_batch(batch_data, method))
                    batch_data = []

            # Process any remaining data in the last batch
            if batch_data:
                sample_data.extend(self.process_data_batch(batch_data, method))

        return sample_data

    def process_data_batch(
        self, batch_data: List[Dict[str, Union[str, int]]], method: str
    ):
        # Make API call with the batch_data
        api_client = APIClient(base_url=self.base_url)

        # fecth sample_hash
        json_response = api_client.get_bulk_sample_data(
            [data["name"] for data in batch_data]
        )

        sample_dict = {
            sample_info["name"]: {
                "sample_id": sample_info["sample_id"],
                "sequence_seqhash": sample_info["sequence__seqhash"],
            }
            for sample_info in json_response
        }

        # fecth Alignment
        # NOTE: need to evaluate this stmt id more.
        # we assume refmolid == replicon_id == sourceid
        json_response = api_client.get_bulk_alignment_data(
            [
                {"seqhash": data["seqhash"], "replicon_id": data["refmolid"]}
                for data in batch_data
            ]
        )
        alignemnt_dict = {
            data["sequence__sample__name"]: data["alignement_id"]
            for data in json_response
        }

        for i, data in enumerate(batch_data):

            # get sample
            batch_data[i]["sampleid"], seqhash_from_DB = (
                sample_dict[data["name"]]["sample_id"],
                sample_dict[data["name"]]["sequence_seqhash"],
            )

            # reuse the ref mols
            # no dynamic seach or looping search is applied (use the default ref accession number)
            batch_data[i]["sourceid"] = data[
                "refmolid"
            ]  # if self.refmols[self.default_refmol_acc]["id"]== data["refmolid"] else None
            batch_data[i]["source_acc"] = (
                self.refmols[self.default_refmol_acc]["accession"]
                if self.refmols[self.default_refmol_acc]["id"] == data["refmolid"]
                else None
            )
            refseq_accession = data["refmol"]
            batch_data[i]["refseq_id"] = self.get_refseq_id(refseq_accession)

            # Check Alignment if it exists or not (sample and seqhash)
            batch_data[i]["algnid"] = alignemnt_dict.get(data["name"], None)

            batch_data[i]["include_nx"] = self.include_nx

            # Create  path for cache file (e.g., .seq, .ref) and write them.
            # Data variable already point to the original batch_data[i], which if we update
            # the varaible, they altomatically update the original batch_data[i]
            self.add_data_files(data, seqhash_from_DB, refseq_accession, method)

            # TODO: will exam how to work directly in memory
            # del batch_data[i]["sequence"]
            # reformat data and only neccessay keys are kept.
            _return_data = self.cache_sample(**batch_data[i])
            # TODO: if empty remove batch_data[i] or skip
            batch_data[i] = _return_data

        return batch_data

    def cache_sample(
        self,
        name,
        sampleid,
        seqhash,
        sequence,
        header,
        refmol,
        refmolid,
        refseq_id: int,
        source_acc,
        sourceid,
        translation_id,
        algnid,
        seqfile,
        vcffile,
        anno_vcf_file,
        reffile,
        varparquetfile,
        varfile,
        liftfile: pd.DataFrame,
        cdsfile,
        properties,
        include_nx,
    ):
        """
        The function takes in a bunch of arguments and returns a filename.
        :return: A list of dictionaries. Each dictionary contains the information for a single sample.
        """

        data = {
            "name": name,
            "sampleid": sampleid,
            "refmol": refmol,  # from molecule (replicon)table, moleculd accession <-- we dont use this key at backend
            "refmolid": refmolid,  # from molecule table, moleculd id <-- we dont use this key at backend
            "refseq_id": refseq_id,  # The reference sequence ID. <-- we dont use this key at backend
            "source_acc": source_acc,  # replicon acc
            "sourceid": sourceid,  # replicon id
            "translationid": translation_id,
            "algnid": algnid,
            "header": header,
            "seqhash": seqhash,
            "sample_sequence_length": len(sequence),
            # "sample_sequence": sequence,
            "seq_file": seqfile,
            "vcffile": vcffile,
            "anno_vcf_file": anno_vcf_file,
            "ref_file": reffile,
            "var_parquet_file": varparquetfile,
            "var_file": varfile,
            "lift_file": liftfile,
            "cds_file": cdsfile,
            "properties": properties,
            "include_nx": include_nx,
        }
        fname = name  # self.get_sample_fname(name)  # return fname with full path
        self.sampleinput_total = self.sampleinput_total + 1
        # NOTE: write files only need to be processed
        if self.allow_updates or algnid is None:
            # try:
            #     self.write_pickle(fname, data)
            # except OSError:
            #     os.makedirs(os.path.dirname(fname), exist_ok=True)
            #     self.write_pickle(fname, data)

            self._samplefiles_to_profile.add(fname)

            # NOTE: IF previous_seqhash != current_seqhash, we have realign and update the variant?
            # uncomment below to enable this
        elif seqhash is not None:  # changes in seq content
            self._samplefiles_to_profile.add(fname)

        return data

    def get_sample_fname(self, sample_name):
        fn = slugify(hashlib.sha1(sample_name.encode("utf-8")).hexdigest())
        return os.path.join(self.sample_dir, fn[:2], fn + ".sample")

    def iter_fasta(self, *fnames: str) -> Iterator[Dict[str, Union[str, int]]]:
        """
        This function iterates over the fasta files and yield a dict of selected reference and
        each sequence.

        """
        for fname in fnames:
            with (
                open_file_autodetect(fname) as handle,
                tqdm(
                    desc="processing " + fname + "...",
                    total=os.path.getsize(fname),
                    unit="bytes",
                    unit_scale=True,
                    bar_format="{desc} {percentage:3.0f}% [{n_fmt}/{total_fmt}, {elapsed}<{remaining}, {rate_fmt}{postfix}]",
                    disable=self.disable_progress,
                ) as pbar,
            ):
                seq = []
                header = None
                for line in handle:
                    pbar.update(len(line))
                    line = line.strip()
                    if line.startswith(">"):
                        if seq:
                            yield self.process_fasta_entry(header, "".join(seq))
                            seq = []
                        header = line[1:]
                    else:
                        seq.append(line)
                if seq:
                    yield self.process_fasta_entry(header, "".join(seq))

    def process_fasta_entry(self, header: str, seq: str) -> Dict[str, Union[str, int]]:
        """
        Formulate a data dict.

        Return:
            Dict
                example:
                {'name': 'OQ331004.1', 'header': 'OQ331004.1 Monkeypox virus isolate Monkeypox virus/Human/USA/CA-LACPHL-MA00393/2022,
                partial genome', 'seqhash': 'Bjhx5hv8G4m6v8kpwt4isQ4J6TQ', 'sequence': 'TACTGAAGAAW',
                'refmol': 'NC_063383.1', <-- molecule accession
                'refmolid': 1,  <-- molecule ID
                'translation_id': 1,
                'properties': {}}
        """
        try:
            sample_id = header.replace("\t", " ").replace("|", " ").split(" ")[0]
        except AttributeError:
            # Handle the 'NoneType' object has no attribute 'replace' error
            LOGGER.error("Invalid FASTA format")
            sys.exit(1)
        except Exception as e:
            LOGGER.error(f"An error occurred: {e}")
            sys.exit(1)

        refmol = self.get_refmol(header)
        if not refmol:
            sys.exit(
                "input error: "
                + sample_id
                + " refers to an unknown reference molecule ("
                + self._molregex.search(header)
                + ")."
            )
        seq = harmonize_seq(seq)
        seq = remove_charfromsequence_data(seq, char="-")
        seqhash = hash_seq(seq)
        refmolid = self.refmols[refmol]["id"]

        return {
            "name": sample_id,
            "header": header,
            "seqhash": seqhash,
            "sequence": seq,
            "refmol": refmol,
            "refmolid": refmolid,
            "translation_id": self.refmols[refmol]["translation_id"],
            "properties": "",  # self.get_properties(header),
        }

    def get_refmol(self, fasta_header):
        """

        return:
            return default_refmol_acc if cannot find mol_id from the header
        """
        mol = self._molregex.search(fasta_header)
        if not mol:
            try:
                LOGGER.info(f"Using refmol_acc: {self.refmols[mol]['accession']}")
                return self.refmols[mol]["accession"]
            except Exception:
                None

        return self.default_refmol_acc

    def get_refseq(self, refmol_acc):
        try:
            return self.refmols[refmol_acc]["sequence"]
        except Exception:
            return None

    def get_refseq_id(self, refmol_acc):
        try:
            return self.refmols[refmol_acc]["id"]
        except Exception:
            return None

    def add_data_files(
        self, data: Dict[str, Any], seqhash: str, refseq_acc: str, method: int
    ) -> Dict[str, Any]:
        """This function linked to the add_fasta

        Create dict to store all related output file.
        and it calls sub function to create all related files.

        Args:
            data (dict): The data for the sample.
            seqhash (str): The sequence hash, optional.
            refseq_acc (str): accession from reference table.
            method (int): alignment method
        """

        # NOTE: It seems the current version didnt update variants if there is the new one (data["seqhash"] != seqhash)

        # TODO: Have to check this again and fix it if it was not correct.
        # 1. force update?

        # In cases:
        # 1. sample is reuploaded under the same name but changes in  sequence (fasta)
        # 2. New Sample (no algnid found in database)
        if self.allow_updates or data["algnid"] is None or data["seqhash"] != seqhash:
            data["seqfile"] = self.cache_sequence(data["seqhash"], data["sequence"])

            data["reffile"] = self.cache_reference(
                refseq_acc, self.get_refseq(data["refmol"])
            )

            # We now use Biopython
            # data["ttfile"] = self.cache_translation_table(data["translation_id"])
            data["liftfile"] = self.cache_lift(
                refseq_acc, data["refmol"], self.get_refseq(data["refmol"])
            )
            # cache_cds is used for frameshift detection
            # but this will be removed soon, since we use snpEff.
            data["cdsfile"] = None  # self.cache_cds(refseq_acc, data["refmol"])
            data["varparquetfile"] = self.get_var_parquet_fname(
                data["seqhash"] + "@" + self.get_refhash(data["refmol"])
            )
            data["varfile"] = self.get_var_fname(
                data["seqhash"] + "@" + self.get_refhash(data["refmol"])
            )

        else:
            # In cases:
            # 2. if no changed in sequence., use the existing cache and ID
            # 3. if different samples but have similar sequence/varaint, use exiting alignID and map back to sample
            data["seqhash"] = None
            data["seqfile"] = None
            data["reffile"] = None
            data["liftfile"] = None
            data["cdsfile"] = None
            data["varparquetfile"] = None
            data["varfile"] = None

        # annotation.
        data["vcffile"] = os.path.join(
            self.anno_dir,
            get_fname(
                refseq_acc + "@" + data["name"],
                extension=".vcf",
                enable_parent_dir=True,
            ),
        )
        data["anno_vcf_file"] = os.path.join(
            self.anno_dir,
            get_fname(
                refseq_acc + "@" + data["name"],
                extension=".anno.vcf",
                enable_parent_dir=True,
            ),
        )

        return data

    def iter_samples(self, _samplefiles):
        for fname in _samplefiles:
            yield self.read_pickle(fname)

    def cache_sequence(self, seqhash, sequence):

        fname = self.get_seq_fname(seqhash)
        seqfasta = f">{seqhash}\n{sequence}\n"
        if os.path.isfile(fname):
<<<<<<< HEAD
            if file_collision(fname, sequence):
                LOGGER.error("seqhash collision: file name:" + fname + ".")
=======
            if file_collision(fname, seqfasta):
>>>>>>> ce7a14fb
                sys.exit(
                    "seqhash collision: sequences differ for seqhash " + seqhash + "."
                )
        else:
            try:
                with open(fname, "w") as handle:
                    handle.write(">" + seqhash + "\n" + sequence + "\n")
            except OSError:
                os.makedirs(os.path.dirname(fname), exist_ok=True)
                with open(fname, "w") as handle:
                    handle.write(">" + seqhash + "\n" + sequence + "\n")
        return fname

    def cache_reference(self, refid, sequence):
        fname = self.get_ref_fname(refid)
        if refid not in self._refs:
            with open(fname, "w") as handle:
                handle.write(">" + refid + "\n" + sequence + "\n")
            self._refs.add(refid)
        return fname

    def cache_lift(self, refid, refmol_acc, sequence):
        """
        The function takes in a reference id, a reference molecule accession number,
        and a reference sequence. It then checks to see if the reference molecule accession number is in the set of molecules that
        have been cached. If it is not, it iterates through all of the coding sequences for that molecule and creates a
        dataframe for each one.
        It then saves the dataframe to a pickle file and adds the reference molecule accession number to
        the set of molecules that have been cached.
        It then returns the name of the pickle file.
        """
        rows = []
        # cache self._lifts
        if self._lifts is None:
            cols = [
                "elemid",
                "nucPos1",
                "nucPos2",
                "nucPos3",
                "ref1",
                "ref2",
                "ref3",
                "alt1",
                "alt2",
                "alt3",
                "symbol",
                "accession",
                "aaPos",
                "aa",
            ]
            # if there is no cds, the lift file will not be generated
            for cds in self.iter_cds_v2(refmol_acc):
                try:
                    elemid = cds["id"]
                    symbol = cds["symbol"]
                    accession = cds["accession"]
                    coords = [
                        list(group)
                        for group in zip_longest(
                            *[iter(self.get_cds_coord_list(cds))] * 3, fillvalue="-"
                        )
                    ]  # provide a list of triplets for all CDS coordinates
                    seq = list(reversed(cds["sequence"] + "*"))
                    for aa_pos, nuc_pos_list in enumerate(coords):

                        rows.append(
                            [elemid]
                            + nuc_pos_list
                            + [
                                sequence[nuc_pos_list[0]],
                                sequence[nuc_pos_list[1]],
                                sequence[nuc_pos_list[2]],
                            ]
                            * 2
                            + [symbol, accession, aa_pos, seq.pop()]
                        )

                except Exception as e:
                    LOGGER.error("\n------- Fatal Error ---------")
                    LOGGER.error(traceback.format_exc())
                    LOGGER.error("\nDebugging Information:")
                    LOGGER.error(e)
                    LOGGER.error("\n During insert:")
                    LOGGER.error(cds)
                    sys.exit(1)

            df = pd.DataFrame.from_records(rows, columns=cols, coerce_float=False)
            df = df.reindex(df.columns.tolist(), axis=1)
            # df.to_pickle(fname)

            # for debug
            # df.to_csv(fname + ".csv")
            self._lifts = df

        return self._lifts

    def get_cds_fname(self, refid):
        return os.path.join(self.ref_dir, str(refid) + ".lcds")

    def get_seq_fname(self, seqhash):
        fn = slugify(seqhash)
        return os.path.join(self.seq_dir, fn[:2], fn + ".seq")

    def get_ref_fname(self, refid):
        return os.path.join(self.ref_dir, str(refid) + ".seq")

    def get_lift_fname(self, refid):
        return os.path.join(self.ref_dir, str(refid) + ".lift")

    def get_tt_fname(self, refid):
        return os.path.join(self.ref_dir, str(refid) + ".tt")

    def get_algn_fname(self, seqhash):
        fn = slugify(seqhash)
        return os.path.join(self.algn_dir, fn[:2], fn + ".algn")

    def get_var_parquet_fname(self, seqhash):
        fn = slugify(seqhash)
        return os.path.join(self.var_dir, fn[:2], fn + ".var.parquet")

    def get_var_fname(self, seqhash):
        fn = slugify(seqhash)
        return os.path.join(self.var_dir, fn[:2], fn + ".var")

    def iter_cds_v2(self, refmol_acc):
        cds = {}
        prev_elem = None
        gene_rows = APIClient(base_url=self.base_url).get_elements(ref_acc=refmol_acc)

        for row in gene_rows:

            if prev_elem is None:
                prev_elem = row["gene_segment.gene_id"]
            elif row["gene_segment.gene_id"] != prev_elem:
                yield cds
                cds = {}
                prev_elem = row["gene_segment.gene_id"]
            if cds == {}:

                cds = {
                    "id": row["gene_segment.gene_id"],
                    "accession": row["gene.cds_accession"],
                    "symbol": row["gene.cds_symbol"],
                    "sequence": row["gene.cds_sequence"],
                    "ranges": [
                        (
                            row["gene_segment.start"],
                            row["gene_segment.end"],
                            row["gene_segment.strand"],
                        )
                    ],
                }
            else:
                cds["ranges"].append(
                    (
                        row["gene_segment.start"],
                        row["gene_segment.end"],
                        row["gene_segment.strand"],
                    )
                )

        if cds:
            yield cds

    def get_cds_coord_list(self, cds: dict) -> List[int]:
        """
        Return a ordered list of all genomic positions for the repsctive CDS.

        Args:
            cds (dict): The cds dictionary.

        Returns:
            List[int]:
                list of integers representig the genomic coding positions in order.
        """
        coords = []
        for data in cds["ranges"]:
            if data[-1] == 1:
                coords.extend(list(range(data[0], data[1])))
            else:
                coords.extend(list(range(data[0], data[1]))[::-1])

        return coords

    def get_refhash(self, refmol_acc: str) -> Optional[str]:
        """
        Get the sequence hash for a given reference molecule accession number.

        Args:
            refmol_acc (str): The reference molecule accession number.

        Returns:
            str/None: The sequence hash if found, or None if not found.
        """
        try:
            if "seqhash" not in self.refmols[refmol_acc]:
                self.refmols[refmol_acc]["seqhash"] = hash_seq(
                    self.refmols[refmol_acc]["sequence"]
                )
            return self.refmols[refmol_acc]["seqhash"]
        except Exception:
            return None

    def perform_paranoid_cached_samples(  # noqa: C901
        self, sample_data_dict_list
    ) -> list:
        """
        This function performs the paranoid test without fetching variants from the database.
        It will read the var file and compare it with the original sequence.
        Combination of 'import_cached_samples' and 'paranoid_check' function


        Return:
            list[Dict]: List of dict sample.
        """
        list_fail_samples = []
        passed_samples_list = []
        total_samples = len(self._samplefiles_to_profile)

        for sample_data in tqdm(
            sample_data_dict_list,
            total=total_samples,
            desc="Paranoid Check...",
            unit="samples",
            bar_format="{desc} {percentage:3.0f}% [{n_fmt}/{total_fmt}, {elapsed}<{remaining}, {rate_fmt}{postfix}]",
            disable=self.disable_progress,
        ):
            try:
                iter_dna_list = []

                del sample_data["lift_file"]
                if not sample_data["var_parquet_file"] is None:
                    # SECTION:ReadVar
                    var_df = pd.read_parquet(sample_data["var_parquet_file"])
                    nt_df = var_df[(var_df["type"] == "nt")]
                    iter_dna_list = nt_df[["ref", "alt", "start", "end"]].to_dict(
                        "records"
                    )
                    # SECTION: Paranoid
                    if not sample_data["seqhash"] is None:
                        # Get Reference sequence.
                        seq = list(
                            self.get_refseq(refmol_acc=sample_data["source_acc"])
                        )

                        prefix = ""
                        gaps = {".", " "}
                        sample_name = sample_data["name"]

                        for vardata in iter_dna_list:
                            if vardata["alt"] in gaps:
                                for i in range(vardata["start"], vardata["end"]):
                                    seq[i] = ""
                            elif vardata["alt"] == ".":
                                for i in range(vardata["start"], vardata["end"]):
                                    seq[i] = ""
                            elif vardata["start"] >= 0:
                                seq[vardata["start"]] = vardata["alt"]
                            else:
                                prefix = vardata["alt"]

                        # seq is now a restored version from variant dict.
                        seq = prefix + "".join(seq)
                        with open(sample_data["seq_file"], "r") as handle:
                            orig_seq = handle.read()

                        seq = ">" + sample_data["seqhash"] + "\n" + seq + "\n"
                        if seq != orig_seq:

                            # NOTE: comment this part, for now, we need to discuss which
                            # information we want to report for the failed sample.
                            with open(
                                os.path.join(
                                    self.error_dir, f"{sample_name}.error.var"
                                ),
                                "w+",
                            ) as handle:
                                for vardata in iter_dna_list:
                                    handle.write(str(vardata) + "\n")

                            qryfile = os.path.join(
                                self.error_dir,
                                sample_name + ".error.restored_sample.fa",
                            )
                            reffile = os.path.join(
                                self.error_dir,
                                sample_name + ".error.original_sample.fa",
                            )

                            # NOTE: comment this part, for now, we need to discuss which
                            # information we want to report for the failed sample.
                            with open(qryfile, "w+") as handle:
                                handle.write(seq)
                            with open(reffile, "w+") as handle:
                                handle.write(orig_seq)

                            #  ref_name = sample_data["refmol"]
                            #  output_paranoid = os.path.join(
                            #     self.basedir,
                            #     f"{sample_name}.withref.{ref_name}.fail-paranoid.fna",
                            # )

                            paranoid_dict = {
                                "sample_name": sample_name,
                                # "qryfile": qryfile,
                                # "reffile": reffile,
                                # "output_paranoid": output_paranoid,
                            }
                        else:
                            paranoid_dict = {}

                        if paranoid_dict:
                            list_fail_samples.append(paranoid_dict)
                        elif not paranoid_dict:
                            passed_samples_list.append(sample_data)
                    # sample_name = sample_data["name"]
                    # passed_samples_list.append(sample_data)

            except Exception as e:
                LOGGER.error("\n------- Fatal Error ---------")
                LOGGER.error(traceback.format_exc())
                LOGGER.error("\nDebugging Information:")
                LOGGER.error(e)
                traceback.print_exc()
                LOGGER.error("\n During insert:")
                LOGGER.error(sample_data)
                sys.exit("Unknown import error")

        if list_fail_samples:
            LOGGER.warn(
                "Some samples fail in sanity check; please check import.log under the cache directory."
            )
            # LOGGER.info(f"Total Fail: {len(list_fail_samples)}.")

            # NOTE: comment this part, for now, we need to discuss which
            # information we want to report for the failed sample.
            # self.paranoid_align_multi(list_fail_samples, threads)

            # currently, we report only failed sample IDs.
            self.error_logfile_obj.write("Fail sample during alignment:----\n")
            for fail_sample in list_fail_samples:
                self.error_logfile_obj.write(f"{fail_sample['sample_name']}\n")

        count_sample = total_samples - len(list_fail_samples)
        LOGGER.info(f"Total passed samples: {count_sample}")

        return passed_samples_list

    def build_snpeff_cache(self, reference):
        """Build snpeff cache for the given reference,
        1. Request the gbk file from server
        2. Then save it to the cache directory (self.basedir/snpeff_data/{reference}/genes.gbk).
        3. Use snpeff to build the cache.
        snpEff build -nodownload MN908947.3 -genbank -dataDir self.basedir/snpeff_data/snpeffDB/ -v
        4. Check if the file is built or failed.
        """
        params = {
            "reference": reference,
        }
        if os.path.exists(os.path.join(self.snpeff_data_dir, reference, ".done")):
            LOGGER.info(f"snpeff cache for reference {reference} is already built.")
            return True

        response = APIClient(base_url=self.base_url).get_reference_genbank(params)
        if response.status_code == 200:
            gbk_file = os.path.join(self.snpeff_data_dir, reference, "genes.gbk")
            os.makedirs(os.path.dirname(gbk_file), exist_ok=True)

            with open(gbk_file, "wb") as file:
                for chunk in response.iter_content(chunk_size=8192):
                    file.write(chunk)
            LOGGER.info(f"Genbank downloaded successfully: {gbk_file}")
            # build snpeff cache
            snpeff_data_dir = os.path.join(self.basedir, "snpeff_data")
            os.makedirs(snpeff_data_dir, exist_ok=True)
            cmd = f"snpEff build -nodownload {reference} -genbank -dataDir {self.snpeff_data_dir}"
            LOGGER.info(f"Building snpeff cache for reference {reference}")
            try:
                subprocess.run(cmd, shell=True, check=True)
                # write .done file for later checking if the cahce is built already
                # so we dont need to rebuild it again.
                with open(
                    os.path.join(self.snpeff_data_dir, reference, ".done"), "w"
                ) as handle:
                    handle.write("done")
            except subprocess.CalledProcessError as e:
                LOGGER.error(f"An error occurred: {e}")
                sys.exit(1)
            return True
        else:
            LOGGER.error(f"Cannot get genbank file for reference {reference}")
            return False<|MERGE_RESOLUTION|>--- conflicted
+++ resolved
@@ -512,12 +512,8 @@
         fname = self.get_seq_fname(seqhash)
         seqfasta = f">{seqhash}\n{sequence}\n"
         if os.path.isfile(fname):
-<<<<<<< HEAD
             if file_collision(fname, sequence):
                 LOGGER.error("seqhash collision: file name:" + fname + ".")
-=======
-            if file_collision(fname, seqfasta):
->>>>>>> ce7a14fb
                 sys.exit(
                     "seqhash collision: sequences differ for seqhash " + seqhash + "."
                 )
