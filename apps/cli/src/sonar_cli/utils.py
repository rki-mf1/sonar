import collections
import csv
from io import BytesIO
import json
import os
import pickle
import sys
import time
import traceback
from typing import Any
from typing import Dict
from typing import Iterator
from typing import List
from typing import Optional
from typing import Union
import zipfile

from mpire import WorkerPool
import pandas as pd
from sonar_cli.align import sonarAligner
from sonar_cli.annotation import Annotator
from sonar_cli.api_interface import APIClient
from sonar_cli.basic import _check_property
from sonar_cli.basic import _check_reference
from sonar_cli.basic import _is_import_required
from sonar_cli.basic import _log_import_mode
from sonar_cli.basic import construct_query
from sonar_cli.cache import sonarCache
from sonar_cli.common_utils import _files_exist
from sonar_cli.common_utils import _get_csv_colnames
from sonar_cli.common_utils import calculate_time_difference
from sonar_cli.common_utils import clear_unnecessary_cache
from sonar_cli.common_utils import copy_file
from sonar_cli.common_utils import flatten_json_output
from sonar_cli.common_utils import flatten_list
from sonar_cli.common_utils import get_current_time
from sonar_cli.common_utils import get_fname
from sonar_cli.common_utils import out_autodetect
from sonar_cli.common_utils import read_var_parquet_file
from sonar_cli.config import ANNO_CHUNK_SIZE
from sonar_cli.config import ANNO_TOOL_PATH
from sonar_cli.config import BASE_URL
from sonar_cli.config import CACHE_CLEAR_CHUNK_SIZE
from sonar_cli.config import CACHE_CLEAR_N_JOBS
from sonar_cli.config import CHUNK_SIZE
from sonar_cli.config import KSIZE
from sonar_cli.config import PARANOID_CHUNK_SIZE
from sonar_cli.config import PARANOID_N_JOBS
from sonar_cli.config import PROP_CHUNK_SIZE
from sonar_cli.config import SCALED
from sonar_cli.logging import LoggingConfigurator
from sonar_cli.sourmash_ext import perform_search
from tqdm import tqdm

# Initialize logger
LOGGER = LoggingConfigurator.get_logger()
bar_format = "{desc} {percentage:3.0f}% [{n_fmt}/{total_fmt}, {elapsed}<{remaining}, {rate_fmt}{postfix}]"


class sonarUtils:
    """
    A class used to perform operations on a Tool's.
    """

    def __init__(self):
        pass

    def get_default_reference_gb() -> str:
        """Gets the default reference GenBank file.
        Returns:
            str: Absolute path to the reference GenBank file.
        """
        return os.path.join(
            os.path.dirname(os.path.abspath(__file__)), "data", "ref.gb"
        )

    # DATA IMPORT

    @staticmethod
    def import_data(  # noqa: C901
        db: str,
        nextclade_json: List[str] = [],
        fasta: List[str] = [],
        csv_files: List[str] = [],
        tsv_files: List[str] = [],
        prop_links: List[str] = [],
        cachedir: str = None,
        autolink: bool = False,
        auto_anno: bool = False,
        progress: bool = False,
        update: bool = False,
        threads: int = 1,
        quiet: bool = False,
        reference: str = None,
        method: int = 1,
        no_upload_sample: bool = False,
        include_nx: bool = True,
        debug: bool = False,
        must_pass_paranoid: bool = False,
    ) -> None:
        """Import data from various sources into the database.

        Args:
            db: The database to import into.
            fasta: List of fasta files to import.
            csv_files: List of CSV files to import.
            tsv_files: List of TSV files to import.
            prop_links: List of column to property links (formatted as col=prop) to consider for import.
            cachedir: The directory to use for caching data during import.
            autolink: Whether to automatically link data.
            progress: Whether to show a progress bar during import.
            update: Whether to update existing records. (False = Update )
            threads: The number of threads to use for import.
            quiet: Whether to suppress logging.
        """
        _log_import_mode(update, quiet)
        reference = _check_reference(db, reference)
        start_import_time = get_current_time()
        # checks
        nextclade_json = nextclade_json or []
        fasta = fasta or []
        tsv_files = tsv_files or []
        csv_files = csv_files or []
        _files_exist(*nextclade_json, *fasta, *tsv_files, *csv_files)
        if not _is_import_required(nextclade_json, fasta, tsv_files, csv_files, update):
            LOGGER.info("Nothing to import.")
            sys.exit(0)

        # property handling
        # NOTE:
        # In the future, we need to edit/design the code to
        # be more flexible when managing newly added properties.

        properties = {}
        if prop_links:
            # construct property dcit from file header or user provide
            properties = sonarUtils._get_prop_names(
                prop_links=prop_links,
                autolink=autolink,
                csv_files=csv_files,
                tsv_files=tsv_files,
            )
            if "name" not in properties:
                LOGGER.error(
                    "Cannot link ID. Please provide a mapping ID in the meta file, add '--cols name=(column ID/sample name)' to the command line."
                )
                sys.exit(1)
            sample_id_column = properties["name"]
            if "sequences" in properties:
                sequences_id_column = properties["sequences"]
            else:
                sequences_id_column = properties["name"]
        else:
            # if prop_links is not provide but csv/tsv given....
            if csv_files or tsv_files:
                LOGGER.error(
                    "Cannot link ID. Please provide a mapping ID in the meta file, add --cols name=(column ID/sample name) to the command line."
                )
                sys.exit(1)
        # setup cache
        cache = sonarUtils._setup_cache(
            db=db,
            reference=reference,
            cachedir=cachedir,
            update=update,
            progress=progress,
            debug=debug,
            include_nx=include_nx,
            auto_anno=auto_anno,
        )

        # importing sequences
        if fasta and not nextclade_json:
            # Segment genome detection
            if cache.cluster_db is not None:
                for fname in fasta:
                    new_path = copy_file(fname, cache.blast_dir)
                    best_alignments = perform_search(
                        new_path,
                        cache.cluster_db,
                        KSIZE,
                        SCALED,
                    )

                    cache.blast_best_aln[fname] = best_alignments
                    # print(cache.blast_best_aln)

                    # rm new_path the copied file
                    os.remove(new_path)
                LOGGER.info(
                    f"[runtime] Assign Reference: {calculate_time_difference(start_import_time, get_current_time())}"
                )

            sonarUtils._import_fasta(
                fasta,
                cache,
                threads,
                progress,
                method,
                no_upload_sample,
                must_pass_paranoid,
            )
        elif fasta and nextclade_json:
            LOGGER.info("Importing Nextclade JSON files.")
            sonarUtils.nextclade_import(
                fasta,
                nextclade_json,
                cache,
                threads,
                progress=progress,
                no_upload_sample=no_upload_sample,
            )

        # importing properties
        if csv_files or tsv_files:
            if len(properties) == 0:
                LOGGER.warning(
                    "Skip sending properties: no column in the file is mapped to the corresponding variables in the database."
                )
            else:
                if not no_upload_sample:
                    sonarUtils._import_properties(
                        sample_id_column,
                        sequences_id_column,
                        properties,
                        csv_files,
                        tsv_files,
                        progress=progress,
                    )

        end_import_time = get_current_time()
        LOGGER.info(
            f"[runtime] Import total: {calculate_time_difference(start_import_time, end_import_time)}"
        )
        LOGGER.info(f"---- Done: {end_import_time} ----\n")
        cache.logfile_obj.write(
            f"[runtime] Import total: {calculate_time_difference(start_import_time, end_import_time)}\n"
        )
        cache.logfile_obj.write(f"---- Done: {end_import_time} ----\n")
        cache.logfile_obj.close()
        cache.error_logfile_obj.write(f"---- Done: {end_import_time} ----\n")
        cache.error_logfile_obj.close()
        cache.__exit__(None, None, None)

    @staticmethod
    def _setup_cache(
        db: str = None,
        reference: str = None,
        cachedir: Optional[str] = None,
        update: bool = True,
        progress: bool = False,
        debug: bool = False,
        include_nx: bool = True,
        auto_anno: bool = False,
    ) -> sonarCache:
        """Set up a cache for sequence data."""
        # Instantiate a sonarCache object.
        return sonarCache(
            db,
            outdir=cachedir,
            logfile="import.log",
            allow_updates=update,
            temp=not cachedir,
            debug=debug,
            disable_progress=not progress,
            refacc=reference,
            include_nx=include_nx,
            auto_anno=auto_anno,
        )

    @staticmethod
    def nextclade_import(  # noqa: C901
        fasta_files: List[str],
        nextclade_json: List[str],
        cache: sonarCache,
        threads: int = 1,
        progress: bool = False,
        no_upload_sample: bool = False,
    ):
        if not no_upload_sample:
            json_resp = APIClient(base_url=BASE_URL).get_jobID()
            job_id = json_resp["job_id"]

        if not fasta_files:
            return

        start_seqcheck_time = get_current_time()
        sample_data_dict_list = cache.add_fasta_v2(
            *fasta_files, chunk_size=CHUNK_SIZE, max_workers=threads
        )
        prepare_seq_time = calculate_time_difference(
            start_seqcheck_time, get_current_time()
        )
        LOGGER.info(f"[runtime] Sequence check: {prepare_seq_time}\n")
        cache.logfile_obj.write(f"[runtime] Sequence check: {prepare_seq_time}\n")
        LOGGER.info(f"Total input sequences: {cache.sequenceinput_total}")

        # Map Nextclade JSON files and Fasta files (sequence names)
        start_align_time = get_current_time()
        passed_samples_list = cache.add_nextclade_json(
            *nextclade_json, data_dict_list=sample_data_dict_list, chunk_size=100
        )
        LOGGER.info(
            f"Numer of samples that passed Nextclade JSON mapping: {len(passed_samples_list)}"
        )
        LOGGER.info(
            f"[runtime] JSON mapping: {calculate_time_difference(start_align_time, get_current_time())}"
        )
        cache.logfile_obj.write(
            f"[runtime] JSON mapping: {calculate_time_difference(start_align_time, get_current_time())}\n"
        )

        # SKIP PARANOID TEST
        # NOTE: because now we skip N and some deletion insetion mutations
        # cannot be matched with parent_id

        n = ANNO_CHUNK_SIZE
        passed_samples_chunk_list = [
            tuple(
                list(passed_samples_list[i : i + n]),
            )
            for i in range(0, len(passed_samples_list), n)
        ]
        if cache.auto_anno:
            anno_result_list = []
            start_anno_time = get_current_time()
            try:
                with WorkerPool(
                    n_jobs=threads,
                    start_method="fork",
                    shared_objects=cache,
                    pass_worker_id=True,
                    use_worker_state=False,
                ) as pool:
                    pool.set_shared_objects(cache)
                    raw_anno_result_list = pool.map_unordered(
                        sonarUtils.annotate_sample,
                        passed_samples_chunk_list,
                        progress_bar=True,
                        progress_bar_options={
                            "position": 0,
                            "desc": "Annotate samples...",
                            "unit": "chunks",
                            "bar_format": bar_format,
                        },
                    )
                    # Flatten the list of lists into a single list
                    anno_result_list = flatten_list(raw_anno_result_list)
            except Exception as e:
                tb = traceback.format_exc()
                LOGGER.error(
                    f"Annotation process failed with error: {e}, abort all workers. Traceback:\n{tb}"
                )
                # Abort all pool workers
                pool.terminate()  # Or pool.close()
                sys.exit(1)  # raise # Re-raise to stop the program entirely

            LOGGER.info(
                f"[runtime] Sample annotation: {calculate_time_difference(start_anno_time, get_current_time())}"
            )
            cache.logfile_obj.write(
                f"Sample anno usage time: {calculate_time_difference(start_anno_time, get_current_time())}\n"
            )

        else:
            LOGGER.info("Skipping annotation step.")

        # Send Result over network.
        if not no_upload_sample:
            start_upload_time = get_current_time()
            # NOTE: reuse the chunk size from anno
            # n = 500
            LOGGER.info(
                "Uploading and importing sequence mutation profiles into backend..."
            )
            cache_dict = {"job_id": job_id}
            for chunk_number, sample_chunk in tqdm(
                enumerate(passed_samples_chunk_list, 1),
                total=len(passed_samples_chunk_list),
                desc="Uploading sample",
                unit="chunk",
                bar_format=bar_format,
            ):
                LOGGER.debug(f"Uploading chunk {chunk_number}.")
                sonarUtils.zip_import_upload_sample_singlethread(
                    cache_dict, sample_chunk, chunk_number
                )
            # Wait for all chunk to be processed
            incomplete_chunks = set(range(1, len(passed_samples_chunk_list)))
            while len(incomplete_chunks) > 0:
                chunks_tmp = incomplete_chunks.copy()
                for chunk_number in chunks_tmp:
                    job_with_chunk = f"{job_id}_chunk{chunk_number}"
                    resp = APIClient(base_url=BASE_URL).get_job_byID(job_with_chunk)
                    job_status = resp["status"]
                    if job_status in ["Q", "IP"]:
                        next
                    if job_status == "F":
                        LOGGER.error(
                            f"Job {job_with_chunk} failed (status={job_status}). Aborting."
                        )
                        sys.exit(1)
                    if job_status == "C":
                        incomplete_chunks.remove(chunk_number)
                if len(incomplete_chunks) > 0:
                    LOGGER.debug(
                        f"Waiting for {len(incomplete_chunks)} chunks to finish being processed."
                    )
                    sleep_time = 3
                    time.sleep(sleep_time)

            if cache.auto_anno:
                for chunk_number, each_file in enumerate(
                    tqdm(
                        anno_result_list,
                        total=len(anno_result_list),
                        desc="Uploading and importing annotations",
                        unit="file",
                        bar_format=bar_format,
                        position=0,
                        disable=not progress,
                    )
                ):
                    sonarUtils.zip_import_upload_annotation_singlethread(
                        cache_dict, each_file, chunk_number
                    )

            LOGGER.info(
                f"[runtime] Upload and import: {calculate_time_difference(start_upload_time, get_current_time())}"
            )
            cache.logfile_obj.write(
                f"[runtime] Upload and import: {calculate_time_difference(start_upload_time, get_current_time())}\n"
            )
            LOGGER.debug("Job ID: %s", job_id)
        else:
            LOGGER.info("Disable sending samples.")
        start_clean_time = get_current_time()
        clear_unnecessary_cache(
            passed_samples_list,
            chunk_size=CACHE_CLEAR_CHUNK_SIZE,
            n_jobs=CACHE_CLEAR_N_JOBS,
        )
        LOGGER.info(
            f"[runtime] Clear cache: {calculate_time_difference(start_clean_time, get_current_time())}"
        )

    @staticmethod
    def _import_fasta(  # noqa: C901
        fasta_files: List[str],
        cache: sonarCache,
        threads: int = 1,
        progress: bool = False,
        method: int = 1,
        no_upload_sample: bool = False,
        must_pass_paranoid: bool = False,
    ) -> None:
        """
        Process and import sequences from fasta files.

        Args:
            fasta_files: List of paths to fasta files.
            properties: Dictionary of properties linked to sample names.
            cache: Instance of sonarCache.
            threads: Number of threads to use for processing.
            progress: Whether to show progress bar.
            method: Alignment method 1 MAFFT, 2 Parasail, 3 WFA2-lib
        """
        if not no_upload_sample:
            json_resp = APIClient(base_url=BASE_URL).get_jobID()
            job_id = json_resp["job_id"]

        if not fasta_files:
            return
        start_seqcheck_time = get_current_time()
        sample_data_dict_list = cache.add_fasta_v2(
            *fasta_files, method=method, chunk_size=CHUNK_SIZE
        )
        prepare_seq_time = calculate_time_difference(
            start_seqcheck_time, get_current_time()
        )
        LOGGER.info(f"[runtime] Sequence check: {prepare_seq_time}\n")
        cache.logfile_obj.write(f"[runtime] Sequence check: {prepare_seq_time}\n")
        LOGGER.info(f"Total input sequences: {cache.sequenceinput_total}")

        # Align sequences and process
        aligner = sonarAligner(
            cache_outdir=cache.basedir,
            method=method,
            allow_updates=cache.allow_updates,
            debug=cache.debug,
        )
        l = cache._sequencefiles_to_profile
        LOGGER.info(f"Total sequences that need to be processed: {l}")
        if l == 0:
            return
        start_align_time = get_current_time()
        passed_align_samples = []
        with (
            WorkerPool(n_jobs=threads, start_method="fork") as pool,
            tqdm(
                desc="Profiling sequences...",
                total=l,
                unit="seqs",
                bar_format="{desc} {percentage:3.0f}% [{n_fmt}/{total_fmt}, {elapsed}<{remaining}, {rate_fmt}{postfix}]",
                disable=not progress,
            ) as pbar,
        ):
            try:
                for sample_data in pool.imap_unordered(
                    aligner.process_cached_sample, sample_data_dict_list
                ):
                    try:
                        if sample_data:  # Ignore None results
                            passed_align_samples.append(sample_data)
                        pbar.update(1)
                    except Exception as e:
                        LOGGER.error(
                            f"Error processing sample: {sample_data}\nException: {e}"
                        )
                        sys.exit(1)
            except Exception as outer_exception:
                LOGGER.error(f"Error in multiprocessing pool: {outer_exception}")
                sys.exit(1)
        LOGGER.info(
            f"Number of samples that passed alignment: {len(passed_align_samples)}"
        )
        LOGGER.info(
            f"[runtime] Alignment: {calculate_time_difference(start_align_time, get_current_time())}"
        )
        cache.logfile_obj.write(
            f"[runtime] Alignment: {calculate_time_difference(start_align_time, get_current_time())}\n"
        )

        start_paranoid_time = get_current_time()
<<<<<<< HEAD
        passed_samples_list = cache.perform_paranoid_cached_sequences(
            passed_align_samples, must_pass_paranoid
=======
        passed_samples_list = cache.perform_paranoid_cached_samples(
            passed_align_samples,
            must_pass_paranoid,
            chunk_size=PARANOID_CHUNK_SIZE,
            n_jobs=PARANOID_N_JOBS,
>>>>>>> 784b9bca
        )
        LOGGER.info(
            f"[runtime] Paranoid test: {calculate_time_difference(start_paranoid_time, get_current_time())}"
        )
        cache.logfile_obj.write(
            f"Paranoid test usage time: {calculate_time_difference(start_paranoid_time, get_current_time())}\n"
        )
        n = ANNO_CHUNK_SIZE
        passed_sequences_chunk_list = [
            tuple(
                list(passed_samples_list[i : i + n]),
            )
            for i in range(0, len(passed_samples_list), n)
        ]
        if cache.auto_anno:
            anno_result_list = []
            start_anno_time = get_current_time()
            try:
                with WorkerPool(
                    n_jobs=threads,
                    start_method="fork",
                    shared_objects=cache,
                    pass_worker_id=True,
                    use_worker_state=False,
                ) as pool:
                    pool.set_shared_objects(cache)
                    raw_anno_result_list = pool.map_unordered(
                        sonarUtils.annotate_sample,
                        passed_sequences_chunk_list,
                        progress_bar=True,
                        progress_bar_options={
                            "position": 0,
                            "desc": "Annotate samples...",
                            "unit": "chunks",
                            "bar_format": bar_format,
                        },
                    )
                    # Flatten the list of lists into a single list
                    anno_result_list = flatten_list(raw_anno_result_list)
            except Exception as e:
                tb = traceback.format_exc()
                LOGGER.error(
                    f"Annotation process failed with error: {e}, abort all workers. Traceback:\n{tb}"
                )
                # Abort all pool workers
                pool.terminate()  # Or pool.close()
                sys.exit(1)  # raise # Re-raise to stop the program entirely

            LOGGER.info(
                f"[runtime] Sample annotation: {calculate_time_difference(start_anno_time, get_current_time())}"
            )
            cache.logfile_obj.write(
                f"Sample anno usage time: {calculate_time_difference(start_anno_time, get_current_time())}\n"
            )

        else:
            LOGGER.info("Skipping annotation step.")

        # Send Result over network.
        if not no_upload_sample:
            start_upload_time = get_current_time()
            # NOTE: reuse the chunk size from anno
            # n = 500
            LOGGER.info(
                "Uploading and importing sequence mutation profiles into backend..."
            )
            cache_dict = {"job_id": job_id}
<<<<<<< HEAD
            for chunk_number, sample_chunk in enumerate(passed_sequences_chunk_list, 1):
=======
            for chunk_number, sample_chunk in tqdm(
                enumerate(passed_samples_chunk_list, 1),
                total=len(passed_samples_chunk_list),
                desc="Uploading sample chunks",
                unit="chunk",
                bar_format=bar_format,
            ):
>>>>>>> 784b9bca
                LOGGER.debug(f"Uploading chunk {chunk_number}.")
                sonarUtils.zip_import_upload_sample_singlethread(
                    cache_dict, sample_chunk, chunk_number
                )
            # Wait for all chunk to be processed
            incomplete_chunks = set(range(1, len(passed_sequences_chunk_list)))
            while len(incomplete_chunks) > 0:
                chunks_tmp = incomplete_chunks.copy()
                for chunk_number in chunks_tmp:
                    job_with_chunk = f"{job_id}_chunk{chunk_number}"
                    resp = APIClient(base_url=BASE_URL).get_job_byID(job_with_chunk)
                    job_status = resp["status"]
                    if job_status in ["Q", "IP"]:
                        next
                    if job_status == "F":
                        LOGGER.error(
                            f"Job {job_with_chunk} failed (status={job_status}). Aborting."
                        )
                        sys.exit(1)
                    if job_status == "C":
                        incomplete_chunks.remove(chunk_number)
                if len(incomplete_chunks) > 0:
                    LOGGER.debug(
                        f"Waiting for {len(incomplete_chunks)} chunks to finish being processed."
                    )
                    sleep_time = 3
                    time.sleep(sleep_time)

            if cache.auto_anno:
                for chunk_number, each_file in enumerate(
                    tqdm(
                        anno_result_list,
                        desc="Uploading and importing annotations",
                        unit="file",
                        bar_format=bar_format,
                        position=0,
                        disable=not progress,
                    )
                ):
                    sonarUtils.zip_import_upload_annotation_singlethread(
                        cache_dict, each_file, chunk_number
                    )

            LOGGER.info(
                f"[runtime] Upload and import: {calculate_time_difference(start_upload_time, get_current_time())}"
            )
            cache.logfile_obj.write(
                f"[runtime] Upload and import: {calculate_time_difference(start_upload_time, get_current_time())}\n"
            )
            LOGGER.debug("Job ID: %s", job_id)
        else:
            LOGGER.info("Disable sending samples.")
        start_clean_time = get_current_time()
        clear_unnecessary_cache(
            passed_samples_list,
            chunk_size=CACHE_CLEAR_CHUNK_SIZE,
            n_jobs=CACHE_CLEAR_N_JOBS,
        )
        LOGGER.info(
            f"[runtime] Clear cache: {calculate_time_difference(start_clean_time, get_current_time())}"
        )

    @staticmethod
    def zip_import_upload_annotation_singlethread(
        shared_objects: dict, file_path, chunk_number: int
    ):
        # Create a zip file without writing to disk
        compressed_data = BytesIO()
        with zipfile.ZipFile(compressed_data, "w", zipfile.ZIP_LZMA) as zipf:
            # Find the index of 'var'
            path_parts = file_path.split("/")
            _index = path_parts.index("anno")
            # Join the parts starting from 'var'
            rel_path = "/".join(path_parts[_index:])

            zipf.write(file_path, arcname=rel_path)

        compressed_data.seek(0)

        files = {
            "zip_file": compressed_data,
        }

        job_id = shared_objects["job_id"]
        job_with_chunk = f"{job_id}_chunk{chunk_number}"
        LOGGER.debug(f"Uploading mutation annotations (job_id: {job_with_chunk})")
        json_response = APIClient(base_url=BASE_URL).post_import_upload(
            files, job_id=job_with_chunk
        )
        msg = json_response["detail"]
        if msg != "File uploaded successfully":
            LOGGER.error(msg)

    @staticmethod
    def zip_import_upload_sample_singlethread(
        shared_objects: dict, sample_list, chunk_number: int
    ):
        """Bundle up the data to be sent to the backend and send it"""

        files_to_compress = []
        for kwargs in sample_list:
            var_parquet_file = kwargs["var_parquet_file"]
            sample_dict = kwargs

            # Serialize the sample dictionary to bytes
            sample_bytes = pickle.dumps(sample_dict)

            # Append the serialized sample dictionary to the files to compress
            files_to_compress.append(
                (
                    f"samples/{get_fname(kwargs['name'], extension='.sample', enable_parent_dir=True)}",
                    sample_bytes,
                )
            )
            files_to_compress.append(var_parquet_file)

        # Create a zip file without writing to disk
        compressed_data = BytesIO()
        with zipfile.ZipFile(compressed_data, "w", zipfile.ZIP_LZMA) as zipf:
            for file_path in files_to_compress:
                if isinstance(file_path, tuple):
                    # Add the dictionary data to the archive with pickle extension
                    zipf.writestr(file_path[0], file_path[1])
                else:
                    # Find the index of 'var'
                    path_parts = file_path.split("/")
                    var_index = path_parts.index("var")
                    # Join the parts starting from 'var'
                    rel_path = "/".join(path_parts[var_index:])

                    zipf.write(file_path, arcname=rel_path)

        compressed_data.seek(0)

        files = {
            "zip_file": compressed_data,
        }
        job_id = shared_objects["job_id"]
        job_with_chunk = f"{job_id}_chunk{chunk_number}"
        LOGGER.debug(f"Uploading mutation profiles (job_id: {job_with_chunk})")
        json_response = APIClient(base_url=BASE_URL).post_import_upload(
            files, job_id=job_with_chunk
        )
        LOGGER.debug(f"Uploading job_id: {job_with_chunk} -- done")
        msg = json_response["detail"]
        if msg != "File uploaded successfully":
            LOGGER.error(msg)

    @staticmethod
    def _import_properties(  # noqa: C901
        sample_id_column: str,
        sequences_id_column: str,
        properties: Dict[str, Dict[str, str] | str],
        csv_files: List[str],
        tsv_files: List[str],
        progress: bool,
    ):
        """
        Imports properties to the database in a single request by zipping all files in memory.

        Args:
            sample_id_column: Column name for sample names.
            sequences_id_column: Column for sequence ID linking
            properties: A dictionary of properties where the key is a sample name, and the value is another dictionary of properties for that sample.
            csv_files: List of CSV files to include.
            tsv_files: List of TSV files to include.
            progress: If True, displays a progress bar.
        """
        start_time = get_current_time()

        all_files = tsv_files + csv_files
        job_ids = []

        filtered_properties = {
            k: v for k, v in properties.items() if k not in ["name", "sequences"]
        }
        columns_to_use = list(filtered_properties.keys()) + list(
            set([sample_id_column, sequences_id_column])
        )
        # Create an in-memory ZIP file
        for _file in all_files:
            LOGGER.info(f"Processing file: {_file}")
            file_extension = os.path.splitext(_file)[-1].lower()

            # Use pandas to read the file in chunks and process it
            chunk_iter = pd.read_csv(
                _file,
                sep="\t" if file_extension == ".tsv" else ",",
                dtype="string",
                chunksize=PROP_CHUNK_SIZE,
                usecols=columns_to_use,
            )
            chunk_num = 0
            for chunk in tqdm(
                chunk_iter, desc=f"Processing {_file} in chunks", disable=not progress
            ):
                chunk_num += 1
                zip_buffer = (
                    BytesIO()
                )  # f'/mnt/c/works/tmp/_import_properties/{chunk_num}.zip'  # BytesIO()

                with zipfile.ZipFile(zip_buffer, "w", zipfile.ZIP_LZMA) as zip_file:
                    # Create a temporary in-memory file for the chunk
                    chunk_filename = (
                        f"{os.path.basename(_file)}_chunk_{chunk_num}{file_extension}"
                    )
                    csv_buffer = BytesIO()

                    # Write the chunk to the in-memory buffer
                    chunk.to_csv(
                        csv_buffer,
                        index=False,
                        sep="\t" if file_extension == ".tsv" else ",",
                    )
                    csv_buffer.seek(0)

                    # Add the in-memory CSV/TSV to the ZIP archive
                    arcname = f"{file_extension[1:]}/{chunk_filename}"
                    zip_file.writestr(arcname, csv_buffer.getvalue())

                # Ensure we seek back to the beginning of the buffer
                zip_buffer.seek(0)

                # Prepare data for the API call
                job_id = APIClient(base_url=BASE_URL).get_jobID(is_prop_job=True)[
                    "job_id"
                ]
                file = {"zip_file": ("properties.zip", zip_buffer, "application/zip")}
                data = {
                    "sample_id_column": sample_id_column,
                    "sequences_id_column": sequences_id_column,
                    "column_mapping": json.dumps(filtered_properties),
                    "job_id": job_id,
                }

                # Send the chunk to the backend
                json_response = APIClient(base_url=BASE_URL).post_import_upload(
                    data=data, files=file
                )

                msg = json_response.get("detail", "Unknown error")
                if msg != "File uploaded successfully":
                    LOGGER.error(msg)
                    return
                else:
                    job_ids.extend([job_id])
        # Final status checking
        LOGGER.info(f"All chunks for job {job_id} uploaded. Monitoring job status...")
        job_status = None
        sleep_time = 2

        # Wait for all chunk to be processed
        incomplete_jobs = set(job_ids)
        while len(incomplete_jobs) > 0:
            # We make a copy because we can't modify a set that is being
            # iterated through
            jobs_tmp = incomplete_jobs.copy()
            for job in jobs_tmp:
                resp = APIClient(base_url=BASE_URL).get_job_byID(job)
                job_status = resp["status"]
                if job_status in ["Q", "IP"]:
                    next
                if job_status == "F":
                    LOGGER.error(f"Job {job} failed (status={job_status}). Aborting.")
                    sys.exit(1)
                if job_status == "C":
                    incomplete_jobs.remove(job)
            if len(incomplete_jobs) > 0:
                LOGGER.debug(
                    f"Waiting for {len(incomplete_jobs)} chunks to finish being processed."
                )
                time.sleep(sleep_time)

        time_diff = calculate_time_difference(start_time, get_current_time())
        if job_status == "F":
            LOGGER.error(f"Job {job_id} is {job_status}: {time_diff}")
        else:
            LOGGER.info(f"[runtime] Job {job_id} is {job_status}: {time_diff}")

    @staticmethod
    def _get_prop_names(  # noqa: C901
        prop_links: List[str],
        autolink: bool,
        csv_files: List[str],
        tsv_files: List[str],
    ) -> Dict[str, str]:
        """
        Get property names based on user input.

        "--auto-link" will link columns in the file to existing properties
        in the database (no new property names will be created in the database).
        However, if the properties that the user manually inputs don't exist,
        we give a warning or (optional TODO: add those as new properties to the database).

        Parameters:
        - prop_links (List[str]): List of property links provided by the user.
        - autolink (bool): Flag to enable automatic linking of columns to existing properties.
        - csv_files (List[str]): List of CSV files to process.
        - tsv_files (List[str]): List of TSV files to process.

        Returns:
        - Dict[str, str]: Dictionary mapping column names to property details.

        Note:
            "name" and "sequences" keys are special case
            if name (without sequence) is geiven: we use the name column= sequence id as sample name and for linking
            if sequence is given, we use name as unique sample name and sequences for linking sample to (multiple) sequences.
        """
        propnames = {}

        listofkeys, values_listofdict = sonarUtils.get_all_properties()
        prop_df = pd.DataFrame(values_listofdict, columns=listofkeys)

        # get column names from the files
        file_tuples = [(x, ",") for x in csv_files] + [(x, "\t") for x in tsv_files]
        col_names_fromfile = {}
        for fname, delim in file_tuples:
            col_names_fromfile[fname] = _get_csv_colnames(fname, delim)
        if autolink:
            LOGGER.info(
                "Auto-link is enabled, automatically linking columns in the file to existing properties in the database."
            )
            # Case insensitive linking (SAMPLE_TYPE = sample_type)
            for fname, col_names in col_names_fromfile.items():
                for col_name in col_names:
                    _row_df = prop_df[
                        prop_df["name"].str.fullmatch(col_name, na=False, case=False)
                    ]

                    if not _row_df.empty:
                        query_type = _row_df["query_type"].values[0]
                        name = _row_df["name"].values[0]
                        default = _row_df["default"].values[0]
                        propnames[col_name] = {
                            "db_property_name": name,
                            "data_type": query_type,
                            "default": default,
                        }

            # Handle sample ID linking
            for link in prop_links:
                prop, col = link.split("=")
                if prop.upper() == "NAME":
                    propnames["name"] = col
                elif prop.upper() == "SEQUENCES":
                    propnames["sequences"] = col

        else:
            LOGGER.info("Reading property names from user-provided '--cols'")
            for link in prop_links:
                if link.count("=") != 1:
                    LOGGER.error(
                        f"'{link}' is not a valid column-to-property assignment."
                    )
                    sys.exit(1)
                # Handle sample ID linking
                prop, col = link.split("=")
                if prop.upper() == "SEQUENCES":
                    propnames["sequences"] = col
                    continue
                elif prop.upper() == "NAME":
                    propnames["name"] = col
                    continue
                _row_df = prop_df[
                    prop_df["name"].str.fullmatch(prop, na=False, case=False)
                ]
                if not _row_df.empty:
                    query_type = _row_df["query_type"].values[0]
                    default = _row_df["default"].values[0]
                    propnames[col] = {
                        "db_property_name": prop,
                        "data_type": query_type,
                        "default": default,
                    }
                else:
                    LOGGER.warning(
                        f"Property '{prop}' is unknown. Use 'list-prop' to see all valid properties or 'add-prop' to add it before import."
                    )
        # Check if columns exist in the provided CSV/TSV files
        # only existing columns shall pass
        valid_propnames = {}

        for col, prop_info in propnames.items():
            if col in ["name", "sequences"]:
                # Check if 'ID' exists in the provided CSV/TSV files
                valid_propnames[col] = prop_info
                id_column = prop_info
                missing_in_files = [
                    fname
                    for fname, cols in col_names_fromfile.items()
                    if id_column not in cols
                ]
                if missing_in_files:
                    LOGGER.error(
                        f"Mapping {col} column '{id_column}' does not exist in the provided files: {', '.join(missing_in_files)}."
                    )
                    sys.exit(
                        1
                    )  # this will stop the whole prop-import process or just continue??
            else:
                missing_in_files = [
                    fname
                    for fname, cols in col_names_fromfile.items()
                    if col not in cols
                ]
                if not missing_in_files:
                    valid_propnames[col] = prop_info
                else:
                    LOGGER.warning(
                        f"Column '{col}' does not exist in the provided files: {', '.join(missing_in_files)}."
                    )

        propnames = valid_propnames

        LOGGER.info("Displaying property mappings:")
        LOGGER.info("(Input table column name -> Sonar database property name)")

        for prop, prop_info in propnames.items():
            if prop in ["name", "sequences"]:
                LOGGER.info(f"{prop_info} -> {prop}")
                continue
            db_property_name = prop_info.get("db_property_name", "N/A")
            LOGGER.info(f"{prop} -> {db_property_name}")
        LOGGER.info("--------")

        return propnames

    @staticmethod
    def annotate_sample(  # noqa: C901
        worker_id, shared_objects: sonarCache, *sample_list
    ):  # **kwargs):
        """
        NOTE: The _unique_name will be changed if the sample_list size changed or
        sample's name changed, so the exist checking will be fail.

        kwargs are sample dict object
        """
        try:
            cache = shared_objects
            # refmol = cache.default_refmol_acc
            input_vcf_dict = collections.defaultdict(
                list
            )  # Group VCFs by replicon accession
            # map_name_annovcf_dict = {}
            _unique_name = ""
            generated_files = []  # Collect all generated files
            # export_vcf:
            for kwargs in sample_list:
                _unique_name = _unique_name + kwargs["name"]
                replicon_accession = kwargs["refmol"]
                input_vcf_dict[replicon_accession].append(kwargs["vcffile"])
                if cache.allow_updates is False:
                    if os.path.exists(kwargs["vcffile"]):
                        continue

                sonarUtils.export_vcf(
                    cursor=kwargs,
                    cache=cache,
                    reference=replicon_accession,
                    outfile=kwargs["vcffile"],
                    from_var_file=True,
                )
                # for split vcf
                # map_name_annovcf_dict[kwargs["name"]] = kwargs["anno_vcf_file"]

            annotator = Annotator(
                annotator_exe_path=ANNO_TOOL_PATH,
                cache=cache,
            )
            # Annotate each group of VCFs by replicon accession
            for replicon_accession, vcf_files in input_vcf_dict.items():
                merged_vcf = os.path.join(
                    cache.anno_dir,
                    get_fname(f"{_unique_name}_{replicon_accession}", extension=".vcf"),
                )
                merged_anno_vcf = os.path.join(
                    cache.anno_dir,
                    get_fname(
                        f"{_unique_name}_{replicon_accession}", extension=".anno.vcf"
                    ),
                )
                filtered_vcf = os.path.join(
                    cache.anno_dir,
                    get_fname(
                        f"{_unique_name}_{replicon_accession}",
                        extension=".filtered.anno.vcf.gz",
                    ),
                )

                generated_files.append(filtered_vcf)
                if cache.allow_updates is False:
                    if os.path.exists(filtered_vcf):
                        return filtered_vcf

                # Merge VCFs if there are multiple files
                if len(vcf_files) == 1:
                    merged_vcf = vcf_files[0]
                else:
                    annotator.bcftools_merge(
                        input_vcfs=vcf_files, output_vcf=merged_vcf
                    )

                # #  check if it is already exist
                # # NOTE WARN: this doesnt check if the file is corrupt or not, or completed information in the vcf file.
                # if cache.allow_updates is False:
                #     if os.path.exists(kwargs["anno_vcf_file"]):
                #         return

                # Annotate the merged VC
                annotator.snpeff_annotate(
                    merged_vcf,
                    merged_anno_vcf,
                    replicon_accession,
                )
                annotator.bcftools_filter(merged_anno_vcf, filtered_vcf)

                # dont forget to change the name
                # split vcf back
                # annotator.bcftools_split(
                #     input_vcf=merged_anno_vcf,
                #     map_name_annovcf_dict=map_name_annovcf_dict,
                # )
                # clean unncessery file
                if os.path.exists(merged_vcf):
                    os.remove(merged_vcf)
                if os.path.exists(merged_anno_vcf):
                    os.remove(merged_anno_vcf)

        except Exception as e:
            tb = traceback.format_exc()
            LOGGER.error(f"Worker {worker_id} stopped: {e}. Traceback: {tb}")
            raise  # Raise to ensure the failure is propagated back to the worker pool
        return generated_files

    # MATCHING
    @staticmethod
    def match(
        db: str = None,
        profiles: List[str] = [],
        samples: List[str] = [],
        properties: Dict[str, str] = {},
        reference: Optional[str] = None,
        outfile: Optional[str] = None,
        output_column: Optional[List[str]] = [],
        format: str = "csv",
        showNX: bool = False,
        annotation_type: List[str] = [],
        annotation_impact: List[str] = [],
        ignore_terminal_gaps: bool = True,
        frameshifts_only: bool = False,
        exclude_annotation: bool = False,
        with_sublineage: bool = False,
        defined_props: Optional[List[Dict[str, str]]] = [],
    ):
        """
        Perform match operation and export the results.

        Args:
            db: Database name.
            profiles: List of profiles.
            samples: List of samples.
            properties: Dictionary of properties.
            reference: Reference accession.
            outfile: Output file path.
            output_column: List of output columns.
            format: Output format.
            showNX: Flag indicating whether to show NX.
            ignore_terminal_gaps: Flag indicating whether to terminal gaps.
            frameshifts_only: Flag indicating whether to only show frameshifts.

        Returns:
            None.
        """
        reference = _check_reference(db, reference)
        default_columns = _check_property(db, output_column)
        # if not reference:
        #    reference = dbm.get_default_reference_accession()
        #    LOGGER.info(f"Using Default Reference: {reference}")

        params = {}
        # params["filters"] = (
        #     '{"andFilter":[{"label":"Property","property_name":"sequencing_reason","filter_type":"exact","value":"N"}],"orFilter":[]}'
        # )

        params["filters"] = json.dumps(
            construct_query(
                reference=reference,
                profiles=profiles,
                properties=properties,
                defined_props=defined_props,
                with_sublineage=with_sublineage,
                samples=samples,
                annotation_type=annotation_type,
                annotation_impact=annotation_impact,
            )
        )

        params["showNX"] = showNX
        params["vcf_format"] = True if format == "vcf" else False

        if format == "count":
            params["limit"] = 1
        else:
            # hack (to get all result by using max bigint)
            params["limit"] = 999999999999999999
        params["offset"] = 0

        LOGGER.debug(params["filters"])

        json_response = APIClient(
            base_url=BASE_URL
        ).get_variant_profile_bymatch_command(params=params)
        LOGGER.info("Write outputs...")
        if "results" in json_response:
            rows = json_response
        else:
            LOGGER.error("server cannot return a result")
            sys.exit(1)  # or just return??

        sonarUtils._export_query_results(
            rows,
            format,
            reference,
            default_columns=default_columns,
            outfile=outfile,
            exclude_annotation=exclude_annotation,
            output_column=output_column,
        )

    @staticmethod
    def _export_query_results(
        cursor: object,
        format: str,
        reference: str,
        default_columns: List[str],
        outfile: Optional[str],
        exclude_annotation: bool = False,
        output_column: Optional[List[str]] = [],
    ):
        """
        Export results depending on the specified format.

        Args:
            cursor: Cursor object.
            format: Output format.
            reference: Reference accession.
            outfile: Output file path.

        Returns:
            None
        """
        if format in ["csv", "tsv"]:
            tsv = format == "tsv"
            cursor = flatten_json_output(cursor["results"], exclude_annotation)
            sonarUtils.export_csv(
                cursor,
                default_columns=default_columns,
                output_column=output_column,
                outfile=outfile,
                na="*** no match ***",
                tsv=tsv,
            )
        elif format == "count":
            count = cursor["count"]
            if outfile:
                with open(outfile, "w") as handle:
                    handle.write(str(count))
            else:
                print(count)
        elif format == "vcf":
            sonarUtils.export_vcf(
                cursor,
                reference=reference,
                outfile=outfile,
                na="*** no match ***",
            )
        else:
            LOGGER.error(f"'{format}' is not a valid output format")
            sys.exit(1)

    @staticmethod
    def export_csv(
        data: Union[List[Dict[str, Any]], Iterator[Dict[str, Any]]],
        default_columns: List[str],
        output_column: Optional[List[str]] = [],
        outfile: Optional[str] = None,
        na: str = "*** no data ***",
        tsv: bool = False,
    ) -> None:
        """
        Export the results of a SQL query or a list of rows into a CSV file.

        Parameters:
        data: An iterator over the rows of the query result, or a list of rows.
        default_columns: List of default columns to use if output_column is not provided.
        output_column: List of specific columns to output. If None, default_columns are used.
        outfile: The path to the output file. If None, the output is printed to stdout.
        na: The string to print when no data is available.
        tsv: If True, the output is formatted as a TSV (Tab-Separated Values) file. Otherwise, it is formatted as a CSV (Comma-Separated Values) file.
        """
        # Convert list data to an iterator

        if isinstance(data, list):
            data_iter = iter(data)
        else:
            data_iter = data

        try:
            first_row = next(data_iter)
        except StopIteration:
            LOGGER.info(na)
            first_row = None

        columns = output_column if output_column else default_columns

        with out_autodetect(outfile) as handle:
            try:
                sep = "\t" if tsv else ","
                writer = csv.DictWriter(
                    handle,
                    fieldnames=columns,
                    delimiter=sep,
                    lineterminator=os.linesep,
                )
                # Write the header regardless of whether we have rows
                writer.writeheader()
                # If there is no data, we return after writing the header
                if first_row is None:
                    return

                # Write the first row, selecting only the necessary columns
                writer.writerow({k: first_row.get(k, None) for k in columns})

                # Write the remaining rows
                for row in data_iter:
                    writer.writerow({k: row.get(k, None) for k in columns})
            except ValueError as e:
                LOGGER.error(f" error at row: {row}")
                LOGGER.error(e)
                raise
            except BrokenPipeError:
                pass

    # vcf
    @staticmethod
    def export_vcf(
        cursor: Optional[Union[dict, Any]] = None,
        reference: str = None,
        cache: sonarCache = None,
        outfile: Optional[str] = None,
        na: str = "*** no match ***",
        showNX: bool = False,
        from_var_file=False,
    ):  # noqa: C901
        """
        Exports data from a database result to a VCF file.

        Parameters:

        cursor: object
            if from_var_file is False
                The rows object which already has been fetched data.
            else if from_var_file is True


        reference: The reference genome name.
        outfile: The output file name. If None, output is printed to stdout.
        na: The string to print if there are no records.
        """
        if not cursor:
            LOGGER.info(na)
        else:
            # TODO: if we want to connect this function with match function
            # we have to put the condition to check the cursor type first.
            _dict = cache.refmols[reference]
            refernce_sequence = _dict["sequence"]

            if from_var_file:
                records, all_samples = _get_vcf_data_form_var_parquet_file(
                    cursor, refernce_sequence, showNX
                )
            else:
                records, all_samples = _get_vcf_data(cursor)

            if outfile is not None:
                directory_path = os.path.dirname(outfile)
                if directory_path and not os.path.exists(directory_path):
                    os.makedirs(directory_path, exist_ok=True)

            with out_autodetect(outfile) as handle:
                _write_vcf_header(handle, reference, all_samples)
                _write_vcf_records(handle, records, all_samples)

    @staticmethod
    def get_all_properties():
        json_response = APIClient(base_url=BASE_URL).get_all_properties()
        return json_response["keys"], json_response["values"]

    @staticmethod
    def get_all_references():
        rows = APIClient(base_url=BASE_URL).get_all_references()
        if not rows:
            return {"id": "", "accession": "", "taxon": "", "organism": ""}
        # only neccessary column
        modified_data = [
            {
                "id": entry["id"],
                "accession": entry["accession"],
                "taxon": entry["db_xref"],
                "organism": entry["organism"],
            }
            for entry in rows
        ]

        return modified_data

    @staticmethod
    def add_ref_by_genebank_file(reference_gbs: List[str]):
        """
        add reference
        """
        segment = False

        reference_gb_obj = []
        if len(reference_gbs) > 1:
            segment = True
            LOGGER.info(f"Detect segmented genome: {reference_gbs}")

        for reference_gb in reference_gbs:
            _files_exist(reference_gb)
            reference_gb_obj.append(open(reference_gb, "rb"))

        try:
            flag = APIClient(base_url=BASE_URL).post_add_reference(
                reference_gb_obj, segment
            )

            if flag:
                LOGGER.info("The reference has been added successfully.")
            else:
                LOGGER.error("The reference failed to be added.")
        except Exception as e:
            LOGGER.exception(e)
            LOGGER.error("Fail to process GeneBank file")
            raise

    @staticmethod
    def delete_reference(reference):
        LOGGER.info("Start to delete....the process is not reversible.")
        json_response = APIClient(base_url=BASE_URL).post_delete_reference(reference)
        LOGGER.info(
            f"{json_response['samples_count']} alignments that are linked to the reference will also be deleted."
        )

    @staticmethod
    def delete_sample(reference: str = None, samples: List[str] = []) -> None:
        """
        Delete samples from the database.

        Args:
            db (str): The database to delete samples from.
            samples (list[str]): A list of samples to be deleted.  x

        NOTE: if we delete a sample, then all sequences that related
        to this sample will also deleted.
        """
        if len(samples) == 0:
            LOGGER.info("Nothing to delete.")

        json_response = APIClient(base_url=BASE_URL).post_delete_sample(
            reference, samples=samples
        )

        deleted = json_response["deleted_samples_count"]
        LOGGER.info(f"{deleted} of {len(samples)} samples found and deleted.")

    @staticmethod
    def delete_sequence(reference: str = None, sequences: List[str] = []) -> None:
        """
        Delete sequences from the database.

        Args:
            db (str): The database to delete samples from.
            sequences (list[str]): A list of sequences to be deleted.  x

        NOTE: if we delete a sequences, then all alignment that related
        to this sequence will also deleted.
        """
        if len(sequences) == 0:
            LOGGER.info("Nothing to delete.")

        json_response = APIClient(base_url=BASE_URL).post_delete_sequence(
            reference, sequences=sequences
        )

        deleted = json_response["deleted_sequences_count"]
        LOGGER.info(f"{deleted} of {len(sequences)} sequences found and deleted.")

    @staticmethod
    def add_property(
        name: str,
        datatype: str,
        querytype: str,
        description: str,
        subject: str,
        default: None,
        check_name: bool = True,
    ) -> int:
        data = {
            "name": name,
            "datatype": datatype,
            "querytype": querytype,
            "description": description,
            "default": default,
        }
        json_response = APIClient(base_url=BASE_URL).post_add_property(data)
        LOGGER.info(json_response["detail"])

    @staticmethod
    def delete_property(
        name: str,
    ) -> int:
        json_response = APIClient(base_url=BASE_URL).post_delete_property(name)
        LOGGER.info(json_response["detail"])


def _get_vcf_data_form_var_parquet_file(cursor: dict, selected_ref_seq, showNX) -> Dict:
    """
    Creates a data structure with records from a database cursor.

    Parameters:
    cursor: The cursor object from which to fetch data.

    Returns:
    records: A dictionary storing the genomic record data.
    all_samples: A sorted list of all unique samples in the records.
    """
    # Initialize the nested dictionary for storing records
    records = collections.defaultdict(
        lambda: collections.defaultdict(lambda: collections.defaultdict(dict))
    )

    rows = read_var_parquet_file(
        cursor["var_parquet_file"], exclude_var_type="cds", showNX=showNX
    )
    sample_name = cursor["name"]
    all_samples = set(sample_name.split("\t"))

    for row in rows:
        try:
            if row["start"] - 1 < 0:
                pre_ref = ""
            else:
                pre_ref = selected_ref_seq[row["start"] - 1]
        except Exception as e:
            LOGGER.error(e)
            raise

        # Split out the data from each row
        chrom, pos, pre_ref, ref, alt, _ = (
            row["reference_acc"],
            row["start"],
            pre_ref,
            row["ref"],
            row["alt"],
            sample_name,
        )

        # POS position in VCF format: 1-based position
        pos = pos + 1
        # Skip the empty alternate values

        records[chrom][pos][ref][alt] = all_samples

        if "pre_ref" not in records[chrom][pos]:
            records[chrom][pos]["pre_ref"] = pre_ref

    return records, sorted(all_samples)


def _get_vcf_data(cursor) -> Dict:
    """
    Creates a data structure with records from a database cursor.

    Parameters:
    cursor: The cursor object from which to fetch data.

    Returns:
    records: A dictionary storing the genomic record data.
    all_samples: A sorted list of all unique samples in the records.
    """
    # Initialize the nested dictionary for storing records
    records = collections.defaultdict(
        lambda: collections.defaultdict(lambda: collections.defaultdict(dict))
    )
    all_samples = set()

    for row in cursor:
        # Split out the data from each row
        chrom, pos, pre_ref, ref, alt, samples = (
            row["molecule.accession"],
            row["start"],
            row["pre_ref"],
            row["ref"],
            row["alt"],
            row["samples"],
        )

        # Convert the samples string into a set
        sample_set = set(samples.split("\t"))
        # POS position in VCF format: 1-based position
        pos = pos + 1
        # Skip the empty alternate values

        records[chrom][pos][ref][alt] = sample_set

        if "pre_ref" not in records[chrom][pos]:
            records[chrom][pos]["pre_ref"] = pre_ref
        # Update the list of all unique samples
        all_samples.update(sample_set)

    return records, sorted(all_samples)


def _write_vcf_header(handle, reference: str, all_samples: List[str]):
    """
    Writes the VCF file header to the given file handle.

    Parameters:
    handle: The file handle to which to write the header.
    reference: The reference genome name.
    all_samples: A list of all unique sample names.
    """
    handle.write("##fileformat=VCFv4.2\n")
    handle.write("##poweredby=sonar-cli\n")
    handle.write(f"##reference={reference}\n")
    handle.write('##FORMAT=<ID=GT,Number=1,Type=String,Description="Genotype">\n')
    handle.write(f"##contig=<ID={reference}>\n")
    handle.write(
        "#CHROM\tPOS\tID\tREF\tALT\tQUAL\tFILTER\tINFO\tFORMAT\t"
        + "\t".join(all_samples)
        + "\n"
    )


def _write_vcf_records(handle, records: Dict, all_samples: List[str]):  # noqa: C901
    """
    Writes the VCF file records to the given file handle.

    Parameters:
    handle: The file handle to which to write the records.
    vcf_data: The dictionary storing the genomic record data.
    all_samples: A list of all unique sample names.
    """
    # Loop through each level of the dictionary to construct and write the VCF records
    for chrom in records:
        for pos in records[chrom]:
            for ref in records[chrom][pos]:
                if ref == "pre_ref":  # skip pre_ref key
                    continue
                # snps and inserts (combined output)
                alts = [x for x in records[chrom][pos][ref].keys() if x.strip()]
                if alts:
                    alt_samples = set()
                    gts = []
                    for alt in alts:
                        samples = records[chrom][pos][ref][alt]
                        alt_samples.update(samples)
                        gts.append(["1" if x in samples else "0" for x in all_samples])
                    gts = [
                        ["0" if x in alt_samples else "1" for x in all_samples]
                    ] + gts
                    record = [
                        chrom,
                        str(pos),
                        ".",
                        ref,
                        ",".join(alts),
                        ".",
                        ".",
                        ".",
                        "GT",
                    ] + ["/".join(x) for x in zip(*gts)]

                # dels (individual output)

                for alt in [
                    x for x in records[chrom][pos][ref].keys() if not x.strip()
                ]:
                    pre_ref = records[chrom][pos]["pre_ref"]
                    samples = records[chrom][pos][ref][alt]
                    record = [
                        chrom,
                        str(
                            1 if pos - 1 <= 0 else pos - 1
                        ),  # -1 to the position for DEL, NOTE: be careful for 0-1=-1
                        ".",
                        (pre_ref + ref),
                        (pre_ref) if alt == " " else alt,  # changed form '.'
                        ".",
                        ".",
                        ".",
                        "GT",
                    ] + ["0/1" if x in samples else "./." for x in all_samples]
                handle.write("\t".join(record) + "\n")<|MERGE_RESOLUTION|>--- conflicted
+++ resolved
@@ -532,16 +532,11 @@
         )
 
         start_paranoid_time = get_current_time()
-<<<<<<< HEAD
         passed_samples_list = cache.perform_paranoid_cached_sequences(
-            passed_align_samples, must_pass_paranoid
-=======
-        passed_samples_list = cache.perform_paranoid_cached_samples(
             passed_align_samples,
             must_pass_paranoid,
             chunk_size=PARANOID_CHUNK_SIZE,
             n_jobs=PARANOID_N_JOBS,
->>>>>>> 784b9bca
         )
         LOGGER.info(
             f"[runtime] Paranoid test: {calculate_time_difference(start_paranoid_time, get_current_time())}"
@@ -609,17 +604,13 @@
                 "Uploading and importing sequence mutation profiles into backend..."
             )
             cache_dict = {"job_id": job_id}
-<<<<<<< HEAD
-            for chunk_number, sample_chunk in enumerate(passed_sequences_chunk_list, 1):
-=======
             for chunk_number, sample_chunk in tqdm(
-                enumerate(passed_samples_chunk_list, 1),
-                total=len(passed_samples_chunk_list),
-                desc="Uploading sample chunks",
+                enumerate(passed_sequences_chunk_list, 1),
+                total=len(passed_sequences_chunk_list),
+                desc="Uploading sequence chunks",
                 unit="chunk",
                 bar_format=bar_format,
             ):
->>>>>>> 784b9bca
                 LOGGER.debug(f"Uploading chunk {chunk_number}.")
                 sonarUtils.zip_import_upload_sample_singlethread(
                     cache_dict, sample_chunk, chunk_number
