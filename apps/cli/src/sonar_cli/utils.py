import collections
import csv
from io import BytesIO
import json
import os
import pickle
import sys
import time
from typing import Any
from typing import Dict
from typing import Iterator
from typing import List
from typing import Optional
from typing import Union
import zipfile

from mpire import WorkerPool
import pandas as pd
from sonar_cli.align import sonarAligner
from sonar_cli.annotation import Annotator
from sonar_cli.api_interface import APIClient
from sonar_cli.basic import _check_property
from sonar_cli.basic import _check_reference
from sonar_cli.basic import _is_import_required
from sonar_cli.basic import _log_import_mode
from sonar_cli.basic import construct_query
from sonar_cli.cache import sonarCache
from sonar_cli.common_utils import _files_exist
from sonar_cli.common_utils import _get_csv_colnames
from sonar_cli.common_utils import calculate_time_difference
from sonar_cli.common_utils import clear_unnecessary_cache
from sonar_cli.common_utils import flatten_json_output
from sonar_cli.common_utils import get_current_time
from sonar_cli.common_utils import get_fname
from sonar_cli.common_utils import out_autodetect
from sonar_cli.common_utils import read_var_parquet_file
from sonar_cli.config import ANNO_CHUNK_SIZE
from sonar_cli.config import ANNO_TOOL_PATH
from sonar_cli.config import BASE_URL
from sonar_cli.config import CHUNK_SIZE
from sonar_cli.config import PROP_CHUNK_SIZE
from sonar_cli.logging import LoggingConfigurator
from tqdm import tqdm

# Initialize logger
LOGGER = LoggingConfigurator.get_logger()
bar_format = "{desc} {percentage:3.0f}% [{n_fmt}/{total_fmt}, {elapsed}<{remaining}, {rate_fmt}{postfix}]"


class sonarUtils:
    """
    A class used to perform operations on a Tool's.
    """

    def __init__(self):
        pass

    def get_default_reference_gb() -> str:
        """Gets the default reference GenBank file.
        Returns:
            str: Absolute path to the reference GenBank file.
        """
        return os.path.join(
            os.path.dirname(os.path.abspath(__file__)), "data", "ref.gb"
        )

    # DATA IMPORT

    @staticmethod
    def import_data(
        db: str,
        fasta: List[str] = [],
        csv_files: List[str] = [],
        tsv_files: List[str] = [],
        prop_links: List[str] = [],
        cachedir: str = None,
        autolink: bool = False,
        auto_anno: bool = False,
        progress: bool = False,
        update: bool = False,
        threads: int = 1,
        quiet: bool = False,
        reference: str = None,
        method: int = 1,
        no_upload_sample: bool = False,
        include_nx: bool = True,
        debug: bool = False,
    ) -> None:
        """Import data from various sources into the database.

        Args:
            db: The database to import into.
            fasta: List of fasta files to import.
            csv_files: List of CSV files to import.
            tsv_files: List of TSV files to import.
            prop_links: List of column to property links (formatted as col=prop) to consider for import.
            cachedir: The directory to use for caching data during import.
            autolink: Whether to automatically link data.
            progress: Whether to show a progress bar during import.
            update: Whether to update existing records. (False = Update )
            threads: The number of threads to use for import.
            quiet: Whether to suppress logging.
        """
        _log_import_mode(update, quiet)
        reference = _check_reference(db, reference)
        start_import_time = get_current_time()
        # checks
        fasta = fasta or []
        tsv_files = tsv_files or []
        csv_files = csv_files or []

        _files_exist(*fasta, *tsv_files, *csv_files)
        if not _is_import_required(fasta, tsv_files, csv_files, update):
            LOGGER.info("Nothing to import.")
            sys.exit(0)

        # property handling
        # NOTE:
        # In the future, we need to edit/design the code to
        # be more flexible when managing newly added properties.

        properties = {}
        if prop_links:
            # construct property dcit from file header or user provide
            properties = sonarUtils._get_prop_names(
                prop_links=prop_links,
                autolink=autolink,
                csv_files=csv_files,
                tsv_files=tsv_files,
            )
            if "name" not in properties:
                LOGGER.error(
                    "Cannot link ID. Please provide a mapping ID in the meta file, add '--cols name=(column ID/sample name)' to the command line."
                )
                sys.exit(1)
            sample_id_column = properties["name"]
            del properties["name"]

        else:
            # if prop_links is not provide but csv/tsv given....
            if csv_files or tsv_files:
                LOGGER.error(
                    "Cannot link ID. Please provide a mapping ID in the meta file, add --cols name=(column ID/sample name) to the command line."
                )
                sys.exit(1)

        # setup cache
        cache = sonarUtils._setup_cache(
            db=db,
            reference=reference,
            cachedir=cachedir,
            update=update,
            progress=progress,
            debug=debug,
            include_nx=include_nx,
        )

        # importing sequences
        if fasta:
            sonarUtils._import_fasta(
                fasta,
                properties,
                cache,
                threads,
                progress,
                method,
                auto_anno,
                no_upload_sample,
            )

        # importing properties
        if csv_files or tsv_files:
            if len(properties) == 0:
                LOGGER.warn(
                    "Skip sending properties: no column in the file is mapped to the corresponding variables in the database."
                )
            else:
                if not no_upload_sample:
                    sonarUtils._import_properties(
                        sample_id_column,
                        properties,
                        csv_files,
                        tsv_files,
                        progress=progress,
                    )

        end_import_time = get_current_time()
        LOGGER.info(
            f"[runtime] Import total: {calculate_time_difference(start_import_time, end_import_time)}"
        )
        LOGGER.info(f"---- Done: {end_import_time} ----\n")
        cache.logfile_obj.write(
            f"[runtime] Import total: {calculate_time_difference(start_import_time, end_import_time)}\n"
        )
        cache.logfile_obj.write(f"---- Done: {end_import_time} ----\n")
        cache.logfile_obj.close()
        cache.error_logfile_obj.write(f"---- Done: {end_import_time} ----\n")
        cache.error_logfile_obj.close()
        cache.__exit__(None, None, None)

    @staticmethod
    def _setup_cache(
        db: str = None,
        reference: str = None,
        cachedir: Optional[str] = None,
        update: bool = True,
        progress: bool = False,
        debug: bool = False,
        include_nx: bool = True,
    ) -> sonarCache:
        """Set up a cache for sequence data."""
        # Instantiate a sonarCache object.
        return sonarCache(
            db,
            outdir=cachedir,
            logfile="import.log",
            allow_updates=update,
            temp=not cachedir,
            debug=debug,
            disable_progress=not progress,
            refacc=reference,
            include_nx=include_nx,
        )

    @staticmethod
    def _import_fasta(  # noqa: C901
        fasta_files: List[str],
        properties: Dict,
        cache: sonarCache,
        threads: int = 1,
        progress: bool = False,
        method: int = 1,
        auto_anno: bool = False,
        no_upload_sample: bool = False,
    ) -> None:
        """
        Process and import sequences from fasta files.

        Args:
            fasta_files: List of paths to fasta files.
            properties: Dictionary of properties linked to sample names.
            cache: Instance of sonarCache.
            threads: Number of threads to use for processing.
            progress: Whether to show progress bar.
            method: Alignment method 1 MAFFT, 2 Parasail, 3 WFA2-lib
        """
        if not no_upload_sample:
            json_resp = APIClient(base_url=BASE_URL).get_jobID()
            job_id = json_resp["job_id"]

        if not fasta_files:
            return
        start_seqcheck_time = get_current_time()
        sample_data_dict_list = cache.add_fasta_v2(
            *fasta_files, method=method, chunk_size=CHUNK_SIZE
        )
        prepare_seq_time = calculate_time_difference(
            start_seqcheck_time, get_current_time()
        )
        LOGGER.info(f"[runtime] Sequence check: {prepare_seq_time}\n")
        cache.logfile_obj.write(f"[runtime] Sequence check: {prepare_seq_time}\n")
        LOGGER.info(f"Total input samples: {cache.sampleinput_total}")

        # Align sequences and process
        aligner = sonarAligner(
            cache_outdir=cache.basedir,
            method=method,
            allow_updates=cache.allow_updates,
            debug=cache.debug,
        )
        l = len(cache._samplefiles_to_profile)
        LOGGER.info(f"Total samples that need to be processed: {l}")
        if l == 0:
            return
        start_align_time = get_current_time()
        with (
            WorkerPool(n_jobs=threads, start_method="fork") as pool,
            tqdm(
                desc="Profiling sequences...",
                total=l,
                unit="seqs",
                bar_format="{desc} {percentage:3.0f}% [{n_fmt}/{total_fmt}, {elapsed}<{remaining}, {rate_fmt}{postfix}]",
                disable=not progress,
            ) as pbar,
        ):
            try:
                for sample_data in pool.imap_unordered(
                    aligner.process_cached_sample, sample_data_dict_list
                ):
                    try:
                        pbar.update(1)
                    except Exception as e:
                        LOGGER.error(
                            f"Error processing sample: {sample_data}\nException: {e}"
                        )
                        sys.exit(1)
            except Exception as outer_exception:
                LOGGER.error(f"Error in multiprocessing pool: {outer_exception}")
                sys.exit(1)

        LOGGER.info(
            f"[runtime] Alignment: {calculate_time_difference(start_align_time, get_current_time())}"
        )
        cache.logfile_obj.write(
            f"[runtime] Alignment: {calculate_time_difference(start_align_time, get_current_time())}\n"
        )

        start_paranoid_time = get_current_time()
        passed_samples_list = cache.perform_paranoid_cached_samples(
            sample_data_dict_list
        )
        LOGGER.info(
            f"[runtime] Paranoid test: {calculate_time_difference(start_paranoid_time, get_current_time())}"
        )
        cache.logfile_obj.write(
            f"Paranoid test usage time: {calculate_time_difference(start_paranoid_time, get_current_time())}\n"
        )
        n = ANNO_CHUNK_SIZE
        passed_samples_chunk_list = [
            tuple(
                list(passed_samples_list[i : i + n]),
            )
            for i in range(0, len(passed_samples_list), n)
        ]
        if auto_anno:
            anno_result_list = []
            start_anno_time = get_current_time()
            try:
                with WorkerPool(
                    n_jobs=threads,
                    start_method="fork",
                    shared_objects=cache,
                    pass_worker_id=True,
                    use_worker_state=False,
                ) as pool:
                    pool.set_shared_objects(cache)
                    anno_result_list = pool.map_unordered(
                        sonarUtils.annotate_sample,
                        passed_samples_chunk_list,
                        progress_bar=True,
                        progress_bar_options={
                            "position": 0,
                            "desc": "Annotate samples...",
                            "unit": "chunks",
                            "bar_format": bar_format,
                        },
                    )
            except Exception as e:
                LOGGER.error(
                    f"Annotation process failed with error: {e}, abort all workers"
                )
                # Abort all pool workers
                pool.terminate()  # Or pool.close()
                sys.exit(1)  # raise # Re-raise to stop the program entirely

            LOGGER.info(
                f"[runtime] Sample annotation: {calculate_time_difference(start_anno_time, get_current_time())}"
            )
            cache.logfile_obj.write(
                f"Sample anno usage time: {calculate_time_difference(start_anno_time, get_current_time())}\n"
            )

        else:
            LOGGER.info("Skipping annotation step.")

        # Send Result over network.
        if not no_upload_sample:
            start_upload_time = get_current_time()
            # NOTE: reuse the chunk size from anno
            # n = 500
            LOGGER.info(
<<<<<<< HEAD
                "Uploading and importing sequence mutation profiles into backend..."
            )
            cache_dict = {"job_id": job_id}
            for chunk_number, sample_chunk in enumerate(passed_samples_chunk_list, 1):
                LOGGER.debug(f"Uploading chunk {chunk_number}.")
=======
                "Uploading and importing sequence mutation profiles into the sonar server..."
            )
            cache_dict = {"job_id": job_id}
            for chunk_number, sample_chunk in enumerate(passed_samples_chunk_list, 1):
>>>>>>> 037fc0ba
                sonarUtils.zip_import_upload_sample_singlethread(
                    cache_dict, sample_chunk, chunk_number
                )
            # Wait for all chunk to be processed
            incomplete_chunks = set(range(1, len(passed_samples_chunk_list)))
            while len(incomplete_chunks) > 0:
                chunks_tmp = incomplete_chunks.copy()
                for chunk_number in chunks_tmp:
                    job_with_chunk = f"{job_id}_chunk{chunk_number}"
                    resp = APIClient(base_url=BASE_URL).get_job_byID(job_with_chunk)
                    job_status = resp["status"]
                    if job_status in ["Q", "IP"]:
                        next
                    if job_status == "F":
                        LOGGER.error(
                            f"Job {job_with_chunk} failed (status={job_status}). Aborting."
                        )
                        sys.exit(1)
                    if job_status == "C":
                        incomplete_chunks.remove(chunk_number)
                if len(incomplete_chunks) > 0:
                    LOGGER.debug(
                        f"Waiting for {len(incomplete_chunks)} chunks to finish being processed."
                    )
                    sleep_time = 3
                    time.sleep(sleep_time)

            if auto_anno:

                for chunk_number, each_file in enumerate(
                    tqdm(
                        anno_result_list,
                        desc="Uploading and importing annotations",
                        unit="file",
                        bar_format=bar_format,
                        position=0,
                        disable=not progress,
                    )
                ):
                    sonarUtils.zip_import_upload_annotation_singlethread(
                        cache_dict, each_file, chunk_number
                    )

            LOGGER.info(
                f"[runtime] Upload and import: {calculate_time_difference(start_upload_time, get_current_time())}"
            )
            cache.logfile_obj.write(
                f"[runtime] Upload and import: {calculate_time_difference(start_upload_time, get_current_time())}\n"
            )
            LOGGER.debug("Job ID: %s", job_id)
        else:
            LOGGER.info("Disable sending samples.")
        start_clean_time = get_current_time()
        clear_unnecessary_cache(passed_samples_list, threads)
        LOGGER.info(
            f"[runtime] Clear cache: {calculate_time_difference(start_clean_time, get_current_time())}"
        )

    @staticmethod
    def zip_import_upload_annotation_singlethread(
        shared_objects: dict, file_path, chunk_number: int
    ):
        # Create a zip file without writing to disk
        compressed_data = BytesIO()
        with zipfile.ZipFile(compressed_data, "w", zipfile.ZIP_LZMA) as zipf:
            # Find the index of 'var'
            path_parts = file_path.split("/")
            _index = path_parts.index("anno")
            # Join the parts starting from 'var'
            rel_path = "/".join(path_parts[_index:])

            zipf.write(file_path, arcname=rel_path)

        compressed_data.seek(0)

        files = {
            "zip_file": compressed_data,
        }

        job_id = shared_objects["job_id"]
        job_with_chunk = f"{job_id}_chunk{chunk_number}"
        LOGGER.debug(f"Uploading mutation annotations (job_id: {job_with_chunk})")
        json_response = APIClient(base_url=BASE_URL).post_import_upload(
            files, job_id=job_with_chunk
        )
        msg = json_response["detail"]
        if msg != "File uploaded successfully":
            LOGGER.error(msg)

    @staticmethod
    def zip_import_upload_sample_singlethread(
        shared_objects: dict, sample_list, chunk_number: int
    ):
        """Bundle up the data to be sent to the backend and send it"""

        files_to_compress = []
        for kwargs in sample_list:
            var_parquet_file = kwargs["var_parquet_file"]
            sample_dict = kwargs

            # Serialize the sample dictionary to bytes
            sample_bytes = pickle.dumps(sample_dict)

            # Append the serialized sample dictionary to the files to compress
            files_to_compress.append(
                (
                    f"samples/{get_fname(kwargs['name'], extension='.sample',enable_parent_dir=True)}",
                    sample_bytes,
                )
            )
            files_to_compress.append(var_parquet_file)

        # Create a zip file without writing to disk
        compressed_data = BytesIO()
        with zipfile.ZipFile(compressed_data, "w", zipfile.ZIP_LZMA) as zipf:
            for file_path in files_to_compress:

                if isinstance(file_path, tuple):
                    # Add the dictionary data to the archive with pickle extension
                    zipf.writestr(file_path[0], file_path[1])
                else:

                    # Find the index of 'var'
                    path_parts = file_path.split("/")
                    var_index = path_parts.index("var")
                    # Join the parts starting from 'var'
                    rel_path = "/".join(path_parts[var_index:])

                    zipf.write(file_path, arcname=rel_path)

        compressed_data.seek(0)

        files = {
            "zip_file": compressed_data,
        }
        job_id = shared_objects["job_id"]
        job_with_chunk = f"{job_id}_chunk{chunk_number}"
<<<<<<< HEAD
        LOGGER.debug(f"Uploading job_id: {job_with_chunk}")
=======
        LOGGER.debug(f"Uploading mutation profiles (job_id: {job_with_chunk})")
>>>>>>> 037fc0ba
        json_response = APIClient(base_url=BASE_URL).post_import_upload(
            files, job_id=job_with_chunk
        )
        LOGGER.debug(f"Uploading job_id: {job_with_chunk} -- done")
        msg = json_response["detail"]
        if msg != "File uploaded successfully":
            LOGGER.error(msg)

    @staticmethod
    def _import_properties(
        sample_id_column: str,
        properties: Dict[str, Dict[str, str]],
        # db: str,
        csv_files: str,
        tsv_files: str,
        progress: bool,
    ):
        """
        Imports properties to the database in a single request by zipping all files in memory.

        Args:
            sample_id_column: Column name for sample IDs.
            properties: A dictionary of properties where the key is a sample name, and the value is another dictionary of properties for that sample.
            csv_files: List of CSV files to include.
            tsv_files: List of TSV files to include.
            progress: If True, displays a progress bar.
        """
        start_time = get_current_time()

        json_resp = APIClient(base_url=BASE_URL).get_jobID(is_prop_job=True)
        job_id = json_resp["job_id"]
        all_files = tsv_files + csv_files

        # Create an in-memory ZIP file
        for _file in all_files:
            LOGGER.info(f"Processing file: {_file}")
            file_extension = os.path.splitext(_file)[-1].lower()

            # Use pandas to read the file in chunks and process it
            chunk_iter = pd.read_csv(
                _file,
                sep="\t" if file_extension == ".tsv" else ",",
                dtype="string",
                chunksize=PROP_CHUNK_SIZE,
            )
            chunk_num = 0
            for chunk in tqdm(
                chunk_iter, desc=f"Processing {_file} in chunks", disable=not progress
            ):
                chunk_num += 1
                zip_buffer = (
                    BytesIO()
                )  # f'/mnt/c/works/tmp/_import_properties/{chunk_num}.zip'  # BytesIO()

                with zipfile.ZipFile(zip_buffer, "w", zipfile.ZIP_LZMA) as zip_file:
                    # Create a temporary in-memory file for the chunk
                    chunk_filename = (
                        f"{os.path.basename(_file)}_chunk_{chunk_num}{file_extension}"
                    )
                    csv_buffer = BytesIO()

                    # Write the chunk to the in-memory buffer
                    chunk.to_csv(
                        csv_buffer,
                        index=False,
                        sep="\t" if file_extension == ".tsv" else ",",
                    )
                    csv_buffer.seek(0)

                    # Add the in-memory CSV/TSV to the ZIP archive
                    arcname = f"{file_extension[1:]}/{chunk_filename}"
                    zip_file.writestr(arcname, csv_buffer.getvalue())

                # Ensure we seek back to the beginning of the buffer
                zip_buffer.seek(0)

                # Prepare data for the API call
                file = {"zip_file": ("properties.zip", zip_buffer, "application/zip")}
                data = {
                    "sample_id_column": sample_id_column,
                    "column_mapping": json.dumps(properties),
                    "job_id": job_id,
                }

                # Send the chunk to the backend
                json_response = APIClient(base_url=BASE_URL).post_import_upload(
                    data=data, files=file
                )

                msg = json_response.get("detail", "Unknown error")
                if msg != "File uploaded successfully":
                    LOGGER.error(msg)
                    return
                else:
                    continue
                    # LOGGER.info(f"Chunk {chunk_num} from {_file} uploaded successfully.")
        # Final status checking
        LOGGER.info(f"All chunks for job {job_id} uploaded. Monitoring job status...")
        job_status = None
        sleep_time = 2

        while job_status not in ["C", "F"]:
            resp = APIClient(base_url=BASE_URL).get_job_byID(job_id)
            job_status = resp["status"]
            if job_status in ["Q", "IP"]:
                LOGGER.info(f"Job {job_id} is {job_status}.")
                time.sleep(sleep_time)

        time_diff = calculate_time_difference(start_time, get_current_time())
        if job_status == "F":
            LOGGER.error(f"Job {job_id} is {job_status}: {time_diff}")
        else:
            LOGGER.info(f"[runtime] Job {job_id} is {job_status}: {time_diff}")

    @staticmethod
    def _get_prop_names(  # noqa: C901
        prop_links: List[str],
        autolink: bool,
        csv_files: List[str],
        tsv_files: List[str],
    ) -> Dict[str, str]:
        """
        Get property names based on user input.

        "--auto-link" will link columns in the file to existing properties
        in the database (no new property names will be created in the database).
        However, if the properties that the user manually inputs don't exist,
        we give a warning or (optional TODO: add those as new properties to the database).

        Parameters:
        - prop_links (List[str]): List of property links provided by the user.
        - autolink (bool): Flag to enable automatic linking of columns to existing properties.
        - csv_files (List[str]): List of CSV files to process.
        - tsv_files (List[str]): List of TSV files to process.

        Returns:
        - Dict[str, str]: Dictionary mapping column names to property details.
        """
        propnames = {}

        listofkeys, values_listofdict = sonarUtils.get_all_properties()
        prop_df = pd.DataFrame(values_listofdict, columns=listofkeys)

        if autolink:
            LOGGER.info(
                "Auto-link is enabled, automatically linking columns in the file to existing properties in the database."
            )
            file_tuples = [(x, ",") for x in csv_files] + [(x, "\t") for x in tsv_files]
            col_names_fromfile = []
            for fname, delim in file_tuples:
                col_names_fromfile.extend(_get_csv_colnames(fname, delim))

            # Case insensitive linking (SAMPLE_TYPE = sample_type)
            col_names_fromfile = list(set(col_names_fromfile))
            for col_name in col_names_fromfile:
                _row_df = prop_df[
                    prop_df["name"].str.contains(
                        col_name, na=False, case=False, regex=False
                    )
                ]

                if not _row_df.empty:
                    query_type = _row_df["query_type"].values[0]
                    name = _row_df["name"].values[0]
                    default = _row_df["default"].values[0]
                    propnames[col_name] = {
                        "db_property_name": name,
                        "data_type": query_type,
                        "default": default,
                    }

            # Handle sample ID linking
            for link in prop_links:
                prop, col = link.split("=")
                if prop.upper() == "NAME":
                    propnames["name"] = col

        else:
            LOGGER.info("Reading property names from user-provided '--cols'")
            for link in prop_links:
                if link.count("=") != 1:
                    LOGGER.error(
                        f"'{link}' is not a valid column-to-property assignment."
                    )
                    sys.exit(1)
                # Handle sample ID linking
                prop, col = link.split("=")
                if prop.upper() == "NAME":
                    propnames["name"] = col
                    continue

                _row_df = prop_df[
                    prop_df["name"].str.fullmatch(prop, na=False, case=False)
                ]
                if not _row_df.empty:
                    query_type = _row_df["query_type"].values[0]
                    default = _row_df["default"].values[0]
                    propnames[col] = {
                        "db_property_name": prop,
                        "data_type": query_type,
                        "default": default,
                    }
                else:
                    LOGGER.warning(
                        f"Property '{prop}' is unknown. Use 'list-prop' to see all valid properties or 'add-prop' to add it before import."
                    )

        LOGGER.info("Displaying property mappings:")
        LOGGER.info("(Input table column name -> Sonar database property name)")

        for prop, prop_info in propnames.items():
            if prop == "name":
                LOGGER.info(f"{prop_info} -> {prop}")
                continue
            db_property_name = prop_info.get("db_property_name", "N/A")
            LOGGER.info(f"{prop} -> {db_property_name}")
        LOGGER.info("--------")

        return propnames

    @staticmethod
    def annotate_sample(  # noqa: C901
        worker_id, shared_objects: sonarCache, *sample_list
    ):  # **kwargs):
        """

        kwargs are sample dict object
        """
        try:
            cache = shared_objects
            refmol = cache.default_refmol_acc
            input_vcf_list = []
            # map_name_annovcf_dict = {}
            _unique_name = ""

            # export_vcf:
            for kwargs in sample_list:
                _unique_name = _unique_name + kwargs["name"]
                input_vcf_list.append(kwargs["vcffile"])
                if cache.allow_updates is False:
                    if os.path.exists(kwargs["vcffile"]):
                        continue

                sonarUtils.export_vcf(
                    cursor=kwargs,
                    cache=cache,
                    reference=kwargs["refmol"],
                    outfile=kwargs["vcffile"],
                    from_var_file=True,
                )
                # for split vcf
                # map_name_annovcf_dict[kwargs["name"]] = kwargs["anno_vcf_file"]

            annotator = Annotator(
                annotator_exe_path=ANNO_TOOL_PATH,
                cache=cache,
            )
            merged_vcf = os.path.join(
                cache.anno_dir, get_fname(_unique_name, extension=".vcf")
            )
            merged_anno_vcf = os.path.join(
                cache.anno_dir, get_fname(_unique_name, extension=".anno.vcf")
            )
            filtered_vcf = os.path.join(
                cache.anno_dir, get_fname(_unique_name, extension=".filtered.anno.vcf")
            )
            if cache.allow_updates is False:
                if os.path.exists(filtered_vcf):
                    return filtered_vcf
            # merge vcf:
            if len(input_vcf_list) == 1:
                merged_vcf = input_vcf_list[0]
            else:
                annotator.bcftools_merge(
                    input_vcfs=input_vcf_list, output_vcf=merged_vcf
                )

            # #  check if it is already exist
            # # NOTE WARN: this doesnt check if the file is corrupt or not, or completed information in the vcf file.
            # if cache.allow_updates is False:
            #     if os.path.exists(kwargs["anno_vcf_file"]):
            #         return

            annotator.snpeff_annotate(
                merged_vcf,
                merged_anno_vcf,
                refmol,
            )
            annotator.bcftools_filter(merged_anno_vcf, filtered_vcf)
            # dont forget to change the name
            # split vcf back
            # annotator.bcftools_split(
            #     input_vcf=merged_anno_vcf,
            #     map_name_annovcf_dict=map_name_annovcf_dict,
            # )
            # clean unncessery file
            if os.path.exists(merged_vcf):
                os.remove(merged_vcf)
            if os.path.exists(merged_anno_vcf):
                os.remove(merged_anno_vcf)
        except Exception as e:
            LOGGER.error(f"Worker {worker_id} stopped: {e}")
            raise  # Raise to ensure the failure is propagated back to the worker pool
        return filtered_vcf

    # MATCHING
    @staticmethod
    def match(
        db: str = None,
        profiles: List[str] = [],
        samples: List[str] = [],
        properties: Dict[str, str] = {},
        reference: Optional[str] = None,
        outfile: Optional[str] = None,
        output_column: Optional[List[str]] = [],
        format: str = "csv",
        showNX: bool = False,
        annotation_type: List[str] = [],
        annotation_impact: List[str] = [],
        ignore_terminal_gaps: bool = True,
        frameshifts_only: bool = False,
        exclude_annotation: bool = False,
        with_sublineage: bool = False,
        defined_props: Optional[List[Dict[str, str]]] = [],
    ):
        """
        Perform match operation and export the results.

        Args:
            db: Database name.
            profiles: List of profiles.
            samples: List of samples.
            properties: Dictionary of properties.
            reference: Reference accession.
            outfile: Output file path.
            output_column: List of output columns.
            format: Output format.
            showNX: Flag indicating whether to show NX.
            ignore_terminal_gaps: Flag indicating whether to terminal gaps.
            frameshifts_only: Flag indicating whether to only show frameshifts.

        Returns:
            None.
        """
        reference = _check_reference(db, reference)
        default_columns = _check_property(db, output_column)
        # if not reference:
        #    reference = dbm.get_default_reference_accession()
        #    LOGGER.info(f"Using Default Reference: {reference}")

        params = {}
        # params["filters"] = (
        #     '{"andFilter":[{"label":"Property","property_name":"sequencing_reason","filter_type":"exact","value":"N"}],"orFilter":[]}'
        # )

        params["filters"] = json.dumps(
            construct_query(
                reference=reference,
                profiles=profiles,
                properties=properties,
                defined_props=defined_props,
                with_sublineage=with_sublineage,
                samples=samples,
                annotation_type=annotation_type,
                annotation_impact=annotation_impact,
            )
        )

        params["reference_accession"] = reference
        params["showNX"] = showNX
        params["vcf_format"] = True if format == "vcf" else False

        if format == "count":
            params["limit"] = 1
        else:
            # hack (to get all result by using max bigint)
            params["limit"] = 999999999999999999
        params["offset"] = 0

        LOGGER.debug(params["filters"])

        json_response = APIClient(
            base_url=BASE_URL
        ).get_variant_profile_bymatch_command(params=params)
        LOGGER.info("Write outputs...")
        if "results" in json_response:
            rows = json_response
        else:
            LOGGER.error("server cannot return a result")
            sys.exit(1)  # or just return??

        sonarUtils._export_query_results(
            rows,
            format,
            reference,
            default_columns=default_columns,
            outfile=outfile,
            exclude_annotation=exclude_annotation,
            output_column=output_column,
        )

    @staticmethod
    def _export_query_results(
        cursor: object,
        format: str,
        reference: str,
        default_columns: List[str],
        outfile: Optional[str],
        exclude_annotation: bool = False,
        output_column: Optional[List[str]] = [],
    ):
        """
        Export results depending on the specified format.

        Args:
            cursor: Cursor object.
            format: Output format.
            reference: Reference accession.
            outfile: Output file path.

        Returns:
            None
        """
        if format in ["csv", "tsv"]:
            tsv = format == "tsv"
            cursor = flatten_json_output(cursor["results"], exclude_annotation)
            sonarUtils.export_csv(
                cursor,
                default_columns=default_columns,
                output_column=output_column,
                outfile=outfile,
                na="*** no match ***",
                tsv=tsv,
            )
        elif format == "count":
            count = cursor["count"]
            if outfile:
                with open(outfile, "w") as handle:
                    handle.write(str(count))
            else:
                print(count)
        elif format == "vcf":
            sonarUtils.export_vcf(
                cursor,
                reference=reference,
                outfile=outfile,
                na="*** no match ***",
            )
        else:
            LOGGER.error(f"'{format}' is not a valid output format")
            sys.exit(1)

    @staticmethod
    def export_csv(
        data: Union[List[Dict[str, Any]], Iterator[Dict[str, Any]]],
        default_columns: List[str],
        output_column: Optional[List[str]] = [],
        outfile: Optional[str] = None,
        na: str = "*** no data ***",
        tsv: bool = False,
    ) -> None:
        """
        Export the results of a SQL query or a list of rows into a CSV file.

        Parameters:
        data: An iterator over the rows of the query result, or a list of rows.
        default_columns: List of default columns to use if output_column is not provided.
        output_column: List of specific columns to output. If None, default_columns are used.
        outfile: The path to the output file. If None, the output is printed to stdout.
        na: The string to print when no data is available.
        tsv: If True, the output is formatted as a TSV (Tab-Separated Values) file. Otherwise, it is formatted as a CSV (Comma-Separated Values) file.
        """
        # Convert list data to an iterator

        if isinstance(data, list):
            data_iter = iter(data)
        else:
            data_iter = data

        try:
            first_row = next(data_iter)
        except StopIteration:
            LOGGER.info(na)
            first_row = None

        columns = output_column if output_column else default_columns

        with out_autodetect(outfile) as handle:
            try:
                sep = "\t" if tsv else ","
                writer = csv.DictWriter(
                    handle,
                    fieldnames=columns,
                    delimiter=sep,
                    lineterminator=os.linesep,
                )
                # Write the header regardless of whether we have rows
                writer.writeheader()
                # If there is no data, we return after writing the header
                if first_row is None:
                    return

                # Write the first row, selecting only the necessary columns
                writer.writerow({k: first_row.get(k, None) for k in columns})

                # Write the remaining rows
                for row in data_iter:
                    writer.writerow({k: row.get(k, None) for k in columns})
            except ValueError as e:
                LOGGER.error(f" error at row: {row}")
                LOGGER.error(e)
                raise
            except BrokenPipeError:
                pass

    # vcf
    @staticmethod
    def export_vcf(
        cursor: Optional[Union[dict, Any]] = None,
        reference: str = None,
        cache: sonarCache = None,
        outfile: Optional[str] = None,
        na: str = "*** no match ***",
        showNX: bool = False,
        from_var_file=False,
    ):  # noqa: C901
        """
        Exports data from a database result to a VCF file.

        Parameters:

        cursor: object
            if from_var_file is False
                The rows object which already has been fetched data.
            else if from_var_file is True


        reference: The reference genome name.
        outfile: The output file name. If None, output is printed to stdout.
        na: The string to print if there are no records.
        """
        if not cursor:
            LOGGER.info(na)
        else:
            # TODO: if we want to connect this function with match function
            # we have to put the condition to check the cursor type first.
            _dict = cache.refmols[reference]
            refernce_sequence = _dict["sequence"]

            if from_var_file:
                records, all_samples = _get_vcf_data_form_var_parquet_file(
                    cursor, refernce_sequence, showNX
                )
            else:
                records, all_samples = _get_vcf_data(cursor)

            if outfile is not None:
                directory_path = os.path.dirname(outfile)
                if directory_path and not os.path.exists(directory_path):
                    os.makedirs(directory_path, exist_ok=True)

            with out_autodetect(outfile) as handle:
                _write_vcf_header(handle, reference, all_samples)
                _write_vcf_records(handle, records, all_samples)

    @staticmethod
    def get_all_properties():
        json_response = APIClient(base_url=BASE_URL).get_all_properties()
        return json_response["keys"], json_response["values"]

    @staticmethod
    def get_all_references():
        rows = APIClient(base_url=BASE_URL).get_all_references()
        if not rows:
            return {"id": "", "accession": "", "taxon": "", "organism": ""}
        # only neccessary column
        modified_data = [
            {
                "id": entry["id"],
                "accession": entry["accession"],
                "taxon": entry["db_xref"],
                "organism": entry["organism"],
            }
            for entry in rows
        ]

        return modified_data

    @staticmethod
    def add_ref_by_genebank_file(reference_gb, debug=False, default_reference=False):
        """
        add reference
        """
        if default_reference:
            reference_gb = sonarUtils.get_default_reference_gb()
        _files_exist(reference_gb)
        reference_gb_obj = open(reference_gb, "rb")
        try:
            flag = APIClient(base_url=BASE_URL).post_add_reference(reference_gb_obj)

            if flag:
                LOGGER.info("The reference has been added successfully.")
            else:
                LOGGER.error("The reference failed to be added.")
        except Exception as e:
            LOGGER.exception(e)
            LOGGER.error("Fail to process GeneBank file")
            raise

    @staticmethod
    def delete_reference(reference, debug):
        LOGGER.info("Start to delete....the process is not reversible.")

        # delete only reference will also delete the whole linked data.
        """
        if samples_ids:
            if debug:
                logging.info(f"Delete: {samples_ids}")
            for sample in samples_ids:
                # dbm.delete_seqhash(sample["seqhash"])
                dbm.delete_alignment(
                    seqhash=sample["seqhash"], element_id=_ref_element_id
                )
        """
        json_response = APIClient(base_url=BASE_URL).post_delete_reference(reference)

        LOGGER.info(
            f"{json_response['samples_count']} alignments that are linked to the reference will also be deleted."
        )

    @staticmethod
    def delete_sample(reference: str = None, samples: List[str] = []) -> None:
        """
        Delete samples from the database.

        Args:
            db (str): The database to delete samples from.
            samples (list[str]): A list of samples to be deleted.  x

        NOTE: if we delete a sample, then all alignment that related
        to this sample will also deleted.
        """
        if len(samples) == 0:
            LOGGER.info("Nothing to delete.")

        json_response = APIClient(base_url=BASE_URL).post_delete_sample(
            reference, samples=samples
        )

        deleted = json_response["deleted_samples_count"]
        LOGGER.info(f"{deleted} of {len(samples)} samples found and deleted.")

        """

        LOGGER.info(f"{deleted} of {len(samples)} samples found and deleted.")
        LOGGER.info(f"{after_count} samples remain in the database.")
        """

    @staticmethod
    def add_property(
        name: str,
        datatype: str,
        querytype: str,
        description: str,
        subject: str,
        default: None,
        check_name: bool = True,
    ) -> int:
        data = {
            "name": name,
            "datatype": datatype,
            "querytype": querytype,
            "description": description,
            "default": default,
        }
        json_response = APIClient(base_url=BASE_URL).post_add_property(data)
        LOGGER.info(json_response["detail"])

    @staticmethod
    def delete_property(
        name: str,
    ) -> int:
        json_response = APIClient(base_url=BASE_URL).post_delete_property(name)
        LOGGER.info(json_response["detail"])


def _get_vcf_data_form_var_parquet_file(cursor: dict, selected_ref_seq, showNX) -> Dict:
    """
    Creates a data structure with records from a database cursor.

    Parameters:
    cursor: The cursor object from which to fetch data.

    Returns:
    records: A dictionary storing the genomic record data.
    all_samples: A sorted list of all unique samples in the records.
    """
    # Initialize the nested dictionary for storing records
    records = collections.defaultdict(
        lambda: collections.defaultdict(lambda: collections.defaultdict(dict))
    )

    rows = read_var_parquet_file(
        cursor["var_parquet_file"], exclude_var_type="cds", showNX=showNX
    )
    sample_name = cursor["name"]
    all_samples = set(sample_name.split("\t"))

    for row in rows:
        try:
            if row["start"] - 1 < 0:
                pre_ref = ""
            else:
                pre_ref = selected_ref_seq[row["start"] - 1]
        except Exception as e:
            LOGGER.error(e)
            raise

        # Split out the data from each row
        chrom, pos, pre_ref, ref, alt, samples = (
            row["reference_acc"],
            row["start"],
            pre_ref,
            row["ref"],
            row["alt"],
            sample_name,
        )

        # POS position in VCF format: 1-based position
        pos = pos + 1
        # Skip the empty alternate values

        records[chrom][pos][ref][alt] = all_samples

        if "pre_ref" not in records[chrom][pos]:
            records[chrom][pos]["pre_ref"] = pre_ref

    return records, sorted(all_samples)


def _get_vcf_data(cursor) -> Dict:
    """
    Creates a data structure with records from a database cursor.

    Parameters:
    cursor: The cursor object from which to fetch data.

    Returns:
    records: A dictionary storing the genomic record data.
    all_samples: A sorted list of all unique samples in the records.
    """
    # Initialize the nested dictionary for storing records
    records = collections.defaultdict(
        lambda: collections.defaultdict(lambda: collections.defaultdict(dict))
    )
    all_samples = set()

    for row in cursor:
        # Split out the data from each row
        chrom, pos, pre_ref, ref, alt, samples = (
            row["molecule.accession"],
            row["start"],
            row["pre_ref"],
            row["ref"],
            row["alt"],
            row["samples"],
        )

        # Convert the samples string into a set
        sample_set = set(samples.split("\t"))
        # POS position in VCF format: 1-based position
        pos = pos + 1
        # Skip the empty alternate values

        records[chrom][pos][ref][alt] = sample_set

        if "pre_ref" not in records[chrom][pos]:
            records[chrom][pos]["pre_ref"] = pre_ref
        # Update the list of all unique samples
        all_samples.update(sample_set)

    return records, sorted(all_samples)


def _write_vcf_header(handle, reference: str, all_samples: List[str]):
    """
    Writes the VCF file header to the given file handle.

    Parameters:
    handle: The file handle to which to write the header.
    reference: The reference genome name.
    all_samples: A list of all unique sample names.
    """
    handle.write("##fileformat=VCFv4.2\n")
    handle.write("##poweredby=sonar-cli\n")
    handle.write(f"##reference={reference}\n")
    handle.write('##FORMAT=<ID=GT,Number=1,Type=String,Description="Genotype">\n')
    handle.write(f"##contig=<ID={reference}>\n")
    handle.write(
        "#CHROM\tPOS\tID\tREF\tALT\tQUAL\tFILTER\tINFO\tFORMAT\t"
        + "\t".join(all_samples)
        + "\n"
    )


def _write_vcf_records(handle, records: Dict, all_samples: List[str]):  # noqa: C901
    """
    Writes the VCF file records to the given file handle.

    Parameters:
    handle: The file handle to which to write the records.
    vcf_data: The dictionary storing the genomic record data.
    all_samples: A list of all unique sample names.
    """
    # Loop through each level of the dictionary to construct and write the VCF records
    for chrom in records:
        for pos in records[chrom]:
            for ref in records[chrom][pos]:

                if ref == "pre_ref":  # skip pre_ref key
                    continue
                # snps and inserts (combined output)
                alts = [x for x in records[chrom][pos][ref].keys() if x.strip()]
                if alts:
                    alt_samples = set()
                    gts = []
                    for alt in alts:
                        samples = records[chrom][pos][ref][alt]
                        alt_samples.update(samples)
                        gts.append(["1" if x in samples else "0" for x in all_samples])
                    gts = [
                        ["0" if x in alt_samples else "1" for x in all_samples]
                    ] + gts
                    record = [
                        chrom,
                        str(pos),
                        ".",
                        ref,
                        ",".join(alts),
                        ".",
                        ".",
                        ".",
                        "GT",
                    ] + ["/".join(x) for x in zip(*gts)]

                # dels (individual output)

                for alt in [
                    x for x in records[chrom][pos][ref].keys() if not x.strip()
                ]:
                    pre_ref = records[chrom][pos]["pre_ref"]
                    samples = records[chrom][pos][ref][alt]
                    record = [
                        chrom,
                        str(
                            1 if pos - 1 <= 0 else pos - 1
                        ),  # -1 to the position for DEL, NOTE: be careful for 0-1=-1
                        ".",
                        (pre_ref + ref),
                        (pre_ref) if alt == " " else alt,  # changed form '.'
                        ".",
                        ".",
                        ".",
                        "GT",
                    ] + ["0/1" if x in samples else "./." for x in all_samples]
                handle.write("\t".join(record) + "\n")<|MERGE_RESOLUTION|>--- conflicted
+++ resolved
@@ -369,18 +369,11 @@
             # NOTE: reuse the chunk size from anno
             # n = 500
             LOGGER.info(
-<<<<<<< HEAD
                 "Uploading and importing sequence mutation profiles into backend..."
             )
             cache_dict = {"job_id": job_id}
             for chunk_number, sample_chunk in enumerate(passed_samples_chunk_list, 1):
                 LOGGER.debug(f"Uploading chunk {chunk_number}.")
-=======
-                "Uploading and importing sequence mutation profiles into the sonar server..."
-            )
-            cache_dict = {"job_id": job_id}
-            for chunk_number, sample_chunk in enumerate(passed_samples_chunk_list, 1):
->>>>>>> 037fc0ba
                 sonarUtils.zip_import_upload_sample_singlethread(
                     cache_dict, sample_chunk, chunk_number
                 )
@@ -518,11 +511,7 @@
         }
         job_id = shared_objects["job_id"]
         job_with_chunk = f"{job_id}_chunk{chunk_number}"
-<<<<<<< HEAD
-        LOGGER.debug(f"Uploading job_id: {job_with_chunk}")
-=======
         LOGGER.debug(f"Uploading mutation profiles (job_id: {job_with_chunk})")
->>>>>>> 037fc0ba
         json_response = APIClient(base_url=BASE_URL).post_import_upload(
             files, job_id=job_with_chunk
         )
