--- conflicted
+++ resolved
@@ -131,11 +131,7 @@
 }
 
 :deep(.p-menuitem-content){
-<<<<<<< HEAD
-  font-size: 24px;
-=======
   font-size: 20px;
->>>>>>> 022e6367
 }
 :deep(.p-menubar){
   padding: 0px
