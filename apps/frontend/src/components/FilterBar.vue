<template>
  <div class="filter-and-statistic-panel my-2">
    <div class="filter-left">
      <div style="max-width: 91%">
        <div class="filter-container">
          <span :style="{ color: 'black', fontWeight: '500' }">Time Range</span>
          <PrimeCalendar
            v-model="startDate"
            style="flex: auto; min-width: 10rem"
            show-icon
            date-format="yy-mm-dd"
          ></PrimeCalendar>
          <PrimeCalendar
            v-model="endDate"
            style="flex: auto; min-width: 10rem"
            show-icon
            date-format="yy-mm-dd"
          ></PrimeCalendar>
          <PrimeButton
            icon="pi pi-arrow-circle-left"
            label="&nbsp;Default"
            class="default-calendar-button"
            @click="setDefaultTimeRange"
          >
          </PrimeButton>
          <PrimeButton v-if="startDate" class="ml-2 p-button-sm" @click="removeTimeRange">
            <i class="pi pi-trash" style="font-size: medium" />
          </PrimeButton>
        </div>

        <div class="filter-container">
          <span style="font-weight: 500">Lineage</span>
          <MultiSelect
            v-model="lineageFilter.lineageList"
            display="chip"
            :options="samplesStore.lineageOptions"
            filter
            placeholder="Select Lineages"
            style="width: 68%"
            :virtual-scroller-options="{ itemSize: 30 }"
          />

          <div class="switch">
            Include Sublineages?
            <InputSwitch v-model="lineageFilter.includeSublineages" />
          </div>
          <PrimeButton
            v-if="lineageFilter.lineageList.length > 0"
            icon="pi pi-trash"
            class="ml-2 p-button-sm"
            @click="removeLineageFilter"
          />
        </div>

        <div class="filter-container">
          <span style="font-weight: 500">DNA/AA Profile</span>
          <InputText
            v-model="profileFilter.value"
            style="flex: auto"
            :placeholder="'S:L452R, S:del:143-144, del:21114-21929, T23018G'"
            class="mr-1"
            @keyup.enter="updateSamplesInTableAndFilteredStatistics()"
          />
          <PrimeButton
            v-if="profileFilter.value"
            icon="pi pi-trash"
            class="ml-2 p-button-sm"
            @click="removeProfileFilter"
          />
        </div>

        <div class="button-1">
          <PrimeButton
            icon="pi pi-filter"
            label="&nbsp;Set Advanced Filters"
            severity="warning"
            raised
            :style="{
              border: isAdvancedFiltersSet ? '3px solid #cf3004' : '3px solid rgba(1,1,1,0)',
            }"
            @click="displayDialogFilter = true"
          />
          <PrimeButton
            icon="pi pi-database"
            label="&nbsp;Update sample selection"
            severity="warning"
            raised
            :disabled="samplesStore.filtersChanged ? false : true"
            @click="updateSamplesInTableAndFilteredStatistics()"
          >
          </PrimeButton>
        </div>
      </div>

      <PrimeDialog v-model:visible="displayDialogFilter" modal header="Set Filters">
        <div style="display: flex; gap: 10px">
          <div>
            <FilterGroup
              style="width: fit-content; margin: auto"
              :filter-group="samplesStore.filterGroup"
              :property-menu-options="samplesStore.propertyMenuOptions"
              :replicon-accession-options="samplesStore.repliconAccessionOptions"
              :lineage-options="samplesStore.lineageOptions"
              :symbol-options="samplesStore.symbolOptions"
              :operators="Object.values(DjangoFilterType)"
              :property-value-options="samplesStore.propertyValueOptions"
              :properties-dict="samplesStore.propertiesDict"
              @update-property-value-options="samplesStore.updatePropertyValueOptions"
            />
          </div>
        </div>
        <div v-if="samplesStore.errorMessage" style="margin-top: 20px">
          <PrimeMessage severity="error">{{ samplesStore.errorMessage }}</PrimeMessage>
        </div>
        <div style="display: flex; justify-content: end; gap: 10px">
          <PrimeButton
            icon="pi pi-database"
            label="&nbsp;Update sample selection"
            severity="warning"
            raised
            :disabled="samplesStore.filtersChanged ? false : true"
            @click="closeAdvancedFilterDialogAndUpdate"
          >
          </PrimeButton>
        </div>
        <PrimeButton type="button" icon="pi pi-question-circle" label="help" @click="toggleHelp" />
      </PrimeDialog>

      <OverlayPanel ref="advancedFiltersHelp">
        <div class="flex flex-column gap-3 w-25rem">
          <div>
            <span class="font-medium text-900 block mb-2">Example of Input</span>
            <PrimeAccordion :active-index="0">
              <AccordionTab header="Property: Date">
                <p class="m-0">
                  We let users select a range of dates where first date is the start of the range
                  and second date is the end.
                  <PrimeChip label="2021-12-30 - 2023-01-18" />
                </p>
              </AccordionTab>
              <AccordionTab header="Operator: exact">
                <p class="m-0">
                  exact = "exact match"
                  <br />
                  This operator filters values that exactly match the given input.
                  <br />
                  Example: A ID(name) filter with
                  <PrimeChip label="ID-001" /> will return records with this exact ID.
                </p>
              </AccordionTab>
              <AccordionTab header="Operator: contain">
                <p class="m-0">
                  contains = "substring match"
                  <br />
                  Filters records that contain the input value as a substring.
                  <br />
                  Example: A name filter with
                  <PrimeChip label="John" /> will return names like "Johnathan" or "Johnny."
                </p>
              </AccordionTab>
              <AccordionTab header="Operator: gt">
                <p class="m-0">
                  gt = "greater than" <br />
                  Example:
                  <PrimeChip label="10" /> will filter records where the value is greater than 10.
                </p>
              </AccordionTab>
              <AccordionTab header="Operator: gte">
                <p class="m-0">
                  gte = "greater than or equal" <br />
                  Example:
                  <PrimeChip label="15" /> will filter records where the value is greater than or
                  equal to 15.
                </p>
              </AccordionTab>
              <AccordionTab header="Operator: lt">
                <p class="m-0">
                  lt = "less than" <br />
                  Example:
                  <PrimeChip label="20" /> will filter records where the value is less than 20.
                </p>
              </AccordionTab>
              <AccordionTab header="Operator: lte">
                <p class="m-0">
                  lte = "less than or equal" <br />
                  Example:
                  <PrimeChip label="25" /> will filter records where the value is less than or equal
                  to 25.
                </p>
              </AccordionTab>
              <AccordionTab header="Operator: range">
                <p class="m-0">
                  range = "value between two numbers" <br />
                  Example value input:
                  <PrimeChip label="(1, 5)" /> <br />
                  This means the value starts from 1 and goes up to 5, inclusive.
                </p>
              </AccordionTab>
              <AccordionTab header="Operator: regex">
                <p class="m-0">
                  regex = "matches regular expression" <br />
                  Example:
                  <PrimeChip label="^IMS-101" /> will filter records where the value starts with
                  'IMS-101'. <br />
                  For more regex expressions, please visit
                  <a href="https://regex101.com/" target="_blank">this link</a>.
                </p>
              </AccordionTab>
            </PrimeAccordion>
          </div>
        </div>
      </OverlayPanel>
    </div>

    <div class="statistics-right">
      <SampleNumberStatistics :filtered-count="samplesStore.filteredCount"></SampleNumberStatistics>
    </div>
  </div>
</template>

<script lang="ts">
import { useSamplesStore } from '@/stores/samples'
import { DjangoFilterType } from '@/util/types'

export default {
  name: 'FilterBar',
  data() {
    const samplesStore = useSamplesStore()
    samplesStore.initializeWatchers()

    if (samplesStore.filterGroup.filters.profileFilters.length === 0) {
      samplesStore.filterGroup.filters.profileFilters.push({
        label: 'DNA/AA Profile',
        value: '',
        exclude: false,
      })
    }
    return {
      samplesStore,
      displayDialogFilter: false,
      DjangoFilterType,
    }
  },
  computed: {
    isAdvancedFiltersSet(): boolean {
      return (
        this.samplesStore.filterGroup.filterGroups.length > 0 || // OR-group set
        this.samplesStore.filterGroup.filters.propertyFilters.length > 1 || // other property than collection date for first group set
        this.samplesStore.filterGroup.filters.repliconFilters.length > 0 || // replicon for first group set
        this.samplesStore.filterGroup.filters.profileFilters.length > 1 || // more than one profile filter
        this.samplesStore.filterGroup.filters.lineageFilter.exclude || // exclude set for first group lineage filter
        this.samplesStore.filterGroup.filters.profileFilters.some(
          (filter) => filter.exclude === true,
        )
      ) // exclude set for profile filter
    },
    profileFilter() {
      return this.samplesStore.filterGroup.filters.profileFilters[0]
    },
    lineageFilter() {
      return this.samplesStore.filterGroup.filters.lineageFilter
    },
    collectionDateFilter() {
      return this.samplesStore.filterGroup.filters.propertyFilters.find(
        (filter) => filter.propertyName === 'collection_date',
      )
    },
    startDate: {
      get() {
        if (
          this.collectionDateFilter &&
          Array.isArray(this.collectionDateFilter.value) &&
          this.collectionDateFilter.value[0] instanceof Date
        ) {
          return this.collectionDateFilter.value[0]
        }
        return null
      },
      set(newValue: Date) {
        if (this.collectionDateFilter && Array.isArray(this.collectionDateFilter.value)) {
          this.collectionDateFilter.value[0] = newValue
        }
      },
    },
    endDate: {
      get() {
        if (
          this.collectionDateFilter &&
          Array.isArray(this.collectionDateFilter.value) &&
          this.collectionDateFilter.value[1] instanceof Date
        ) {
          return this.collectionDateFilter.value[1]
        }
        return null
      },

      set(newValue: Date) {
        if (this.collectionDateFilter && Array.isArray(this.collectionDateFilter.value)) {
          this.collectionDateFilter.value[1] = newValue
        }
      },
    },
  },
  mounted() {},
  methods: {
    removeTimeRange() {
      if (this.collectionDateFilter) {
        this.collectionDateFilter.value = []
      }
    },
    removeProfileFilter() {
      if (this.samplesStore.filterGroup.filters.profileFilters.length <= 1) {
        this.samplesStore.filterGroup.filters.profileFilters[0] = {
          label: 'DNA/AA Profile',
          value: '',
          exclude: false,
        }
      } else {
        this.samplesStore.filterGroup.filters.profileFilters.splice(0, 1)
      }
    },
    removeLineageFilter() {
      this.samplesStore.filterGroup.filters.lineageFilter = {
        label: 'Lineages',
        lineageList: [],
        exclude: false,
        includeSublineages: true,
        isVisible: true,
      }
    },
    closeAdvancedFilterDialogAndUpdate() {
      if (this.samplesStore.filtersChanged) {
        this.displayDialogFilter = false
        this.samplesStore.updateSamples()
        this.samplesStore.updateFilteredStatistics()
        if (this.$route.name === 'Plots') {
          this.samplesStore.updatePlotSamplesPerWeek()
          this.samplesStore.updatePlotGroupedLineagesPerWeek()
          this.samplesStore.updatePlotMetadataCoverage()
          this.samplesStore.updatePlotCustom()
        }
      }
    },
    toggleHelp(event: Event) {
      const advancedFiltersHelpRef = this.$refs.advancedFiltersHelp as {
        toggle?: (event: Event) => void
      }

      if (advancedFiltersHelpRef && typeof advancedFiltersHelpRef.toggle === 'function') {
        advancedFiltersHelpRef.toggle(event)
      } else {
        console.warn('Help component does not exist')
      }
    },
    updateSamplesInTableAndFilteredStatistics() {
      this.samplesStore.updateFilteredStatistics()
      if (this.$route.name === 'Plots') {
        this.samplesStore.updatePlotSamplesPerWeek()
        this.samplesStore.updatePlotGroupedLineagesPerWeek()
<<<<<<< HEAD
        this.samplesStore.updatePlotMetaDataCoverage()
        Object.keys(this.samplesStore.plotCustom).forEach((property) => {
          this.samplesStore.updatePlotCustom(property)
        })
=======
        this.samplesStore.updatePlotMetadataCoverage()
        this.samplesStore.updatePlotCustom()
>>>>>>> 938ad52f
      }
      return this.samplesStore.updateSamples()
    },
    async setDefaultTimeRange() {
      const timeRange = await this.samplesStore.setDefaultTimeRange()
      this.startDate = timeRange[0]
      this.endDate = timeRange[1]
    },
  },
}
</script>

<style scoped>
.filter-and-statistic-panel {
  width: 98%;
  display: flex;
  justify-content: space-between;
  background-color: var(--text-color);
  border-radius: 20px;
  overflow: hidden;
  box-shadow: var(--shadow);
}

.filter-left {
  display: flex;
  flex-direction: column;
  justify-content: space-between;
  align-items: flex-start;
  width: 50%;
  margin: 10px;
}

.statistics-right {
  display: flex;
  height: auto;
  gap: 10px;
  margin-left: auto;
  align-items: center;
}

.filter-container {
  display: flex;
  align-items: center;
  gap: 10px;
  margin-bottom: 5px;
}

.button-1 {
  display: flex;
  justify-content: space-between;
  align-items: flex-end;
  margin-bottom: 0px;
}

.switch {
  /* font-variant: small-caps; */
  display: flex;
  flex-direction: column;
  align-items: center;
  text-align: center;
  font-size: 0.7em;
  margin: 2.5px;
}

.default-calendar-button {
  font-size: 12px;
  min-width: min-content;
  padding-top: 1px;
  padding-bottom: 1px;
  padding-left: 4px;
  padding-right: 4px;
  display: flex;
  flex-direction: column;
  align-items: center;
}

:deep(.p-button) {
  background: var(--primary-color);
  border: 1px solid var(--primary-color-darker);
}

:deep(.p-button):hover {
  background: var(--primary-color-lighter);
}

:deep(.p-button.p-button-outlined) {
  background: transparent;
  color: var(--primary-color);
}

:deep(.p-button.p-button-outlined):hover {
  background: rgb(248, 247, 247);
}

:deep(.p-button.p-button-warning) {
  background: var(--secondary-color);
  border: 1px solid var(--secondary-color-darker);
}

:deep(.p-button.p-button-warning):hover {
  background: var(--secondary-color-lighter);
}

:deep(.p-inputswitch.p-component.p-highlight .p-inputswitch-slider) {
  background: var(--primary-color);
}

:deep(.p-radiobutton .p-radiobutton-box .p-radiobutton-icon) {
  background: var(--primary-color);
}
</style><|MERGE_RESOLUTION|>--- conflicted
+++ resolved
@@ -357,15 +357,10 @@
       if (this.$route.name === 'Plots') {
         this.samplesStore.updatePlotSamplesPerWeek()
         this.samplesStore.updatePlotGroupedLineagesPerWeek()
-<<<<<<< HEAD
-        this.samplesStore.updatePlotMetaDataCoverage()
+        this.samplesStore.updatePlotMetadataCoverage()
         Object.keys(this.samplesStore.plotCustom).forEach((property) => {
           this.samplesStore.updatePlotCustom(property)
         })
-=======
-        this.samplesStore.updatePlotMetadataCoverage()
-        this.samplesStore.updatePlotCustom()
->>>>>>> 938ad52f
       }
       return this.samplesStore.updateSamples()
     },
