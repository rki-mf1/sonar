<template>
  <div :class="filterGroup.marked ? 'filter-group marked' : 'filter-group'">
    <!-- Property Filters -->
    <div v-for="filter in filterGroup.filters?.propertyFilters" class="single-filter">
      <div class="flex align-items-center gap-0">
        <span class="filter-label">Property</span>
        <Dropdown class="flex mr-2" :options="propertyOptions" v-model="filter.propertyName"
          style="flex: 1; min-width: 150px;" @change="updatePropertyValueOptions(filter)" />

        <div v-if="['host', 'name', 'length'].includes(filter.propertyName)" class="mr-2">
          <span class="filter-label">Operator</span>
          <Dropdown :options="localOperators" v-model="filter.filterType" style="flex: 1; min-width: 150px;" />
          <span class="filter-label">Value</span>
        </div>

        <div v-if="filter.propertyName?.includes('date')">
          <Calendar v-model="filter.value" showIcon dateFormat="yy-mm-dd" selectionMode="range" />
        </div>
        <div v-else-if="fetchOptionsProperties.includes(filter.propertyName)">
          <Dropdown :options="propertyValueOptions[filter.propertyName]?.options"
            :loading="propertyValueOptions[filter.propertyName]?.loading" v-model="filter.value" style="flex: auto"
            filter />
        </div>
        <div v-else>
          <InputText v-model="filter.value" style="flex: auto" />
        </div>

        <Button type="button" raised size="small" @click="
          filterGroup.filters?.propertyFilters?.splice(
            filterGroup.filters?.propertyFilters?.indexOf(filter),
            1
          )
          " icon="pi pi-trash" label="" severity="danger" />
      </div>
    </div>
    <!-- Profile Filters -->
    <div v-for="filter in filterGroup.filters?.profileFilters" class="single-filter">
      <div class="flex flex-column">
        <div class="flex align-items-center ">
          <span class="filter-label">{{ filter.label }}</span>
          <div v-for="key in Object.keys(filter) as Array<keyof ProfileFilter>">

            <div v-if="key == 'exclude'" class="exclude-switch">
              Exclude?
              <InputSwitch v-model="filter[key]" />
            </div>
            <Dropdown 
              v-else-if="['proteinSymbol', 'geneSymbol'].includes(key)" 
              :placeholder="key"
              :options="symbolOptions" 
              v-model="filter[key]" 
              style="flex: auto" class="mr-1" />
            <InputText 
              v-else-if="key != 'label'" 
              v-model="filter[key]" 
              style="flex: auto" 
              :placeholder="key"
              class="mr-1" />
          </div>

          <!-- the button has to stay outside-->
          <Button 
            type="button" 
            severity="danger" 
            size="small" 
            @click="filterGroup.filters?.profileFilters?.splice(
              filterGroup.filters?.profileFilters?.indexOf(filter), 1)" 
            icon="pi pi-trash" 
          />
        </div>

      </div>
      <div v-if='filter.label == "Label"' class="flex align-items-center">
        Example input:
        <Chip label="S:L452R" />
        <Chip label="S:del:143-144" />
        <Chip label="del:21114-21929" />
        <Chip label="T23018G" />
      </div>
    </div>

    <!-- Replicon Filters -->
    <div v-for="filter in filterGroup.filters?.repliconFilters" class="single-filter">
      <div class="flex flex-column">
        <div class="flex align-items-center">
          <label class="filter-label">Replicon</label>
          <Dropdown :options="repliconAccessionOptions" v-model="filter.accession" style="flex: auto" />
          <div class="exclude-switch">
            Exclude?
            <InputSwitch v-model="filter.exclude" />
          </div>
          <Button type="button" size="small" @click="
            filterGroup.filters?.repliconFilters?.splice(
              filterGroup.filters?.repliconFilters?.indexOf(filter),
              1
            )
            " icon="pi pi-trash" />
        </div>
      </div>
    </div>

    <!-- Lineage Filters -->
    <div v-if= "filterGroup.filters.lineageFilter.isVisible 
    || filterGroup.filters.lineageFilter.lineageList.length>0" class="single-filter">
      <div class="flex flex-column">
        <div class="flex align-items-center">
          <span class="filter-label">Lineage</span>
          <MultiSelect 
            v-model="filterGroup.filters.lineageFilter.lineageList" 
            display="chip" 
            :options="lineageOptions" 
            filter
            placeholder="Select Lineages" 
            :virtualScrollerOptions="{ itemSize: 30 }"
            class="w-full md:w-80" 
          />
          <div class="include-switch">
            <InputSwitch v-model="filterGroup.filters.lineageFilter.includeSublineages" />
            Include Sublineages?
          </div>
          <div class="exclude-switch">
            Exclude?
            <InputSwitch v-model="filterGroup.filters.lineageFilter.exclude" />
          </div>
          <Button 
            type="button" 
            severity="danger" 
            raised size="small" 
            @click="filterGroup.filters.lineageFilter.lineageList = [];
                    filterGroup.filters.lineageFilter.isVisible = false;" 
            icon="pi pi-trash" />
        </div>
      </div>
    </div>

    <!-- Button Bar -->
    <div class="button-bar">
      <SplitButton 
        size="small" 
        label="" 
        :model="filterTypeMethods">
        <div class="filter-circle">
          <i class="pi pi-filter"></i>
        </div>
        <span style="font-weight: 500;">
          &nbsp; Add AND Filter
        </span>
      </SplitButton>
      <!-- OR part -->
      <Button 
        size="small" 
        icon="pi pi-filter-fill" 
        label="Add OR Group" 
        @click="addOrFilterGroup"
<<<<<<< HEAD
        :disabled="cantAddOrGroup" />
=======
        :disabled="cantAddOrGroup"  />
>>>>>>> 022e6367
    </div>

    <!-- Sub-Filter Groups -->
    <div v-for="subFilterGroup in filterGroup.filterGroups" style="width: 100%">
      <span style="display: block; text-align: center; font-weight: bold; margin-top: 15px;">OR</span>
      <FilterGroup 
        :filterGroup="subFilterGroup" 
        :propertyOptions="propertyOptions" 
        :symbolOptions="symbolOptions"
        :operators="operators" 
        :propertyValueOptions="propertyValueOptions"
        :repliconAccessionOptions="repliconAccessionOptions" 
        :propertiesDict="propertiesDict"
        :lineageOptions="lineageOptions" 
        v-on:update-property-value-options="updatePropertyValueOptions" />
      <Button type="button" severity="danger" size="small" style="float: right;" 
        @click="filterGroup.filterGroups?.splice(filterGroup.filterGroups?.indexOf(subFilterGroup), 1)" 
        @mouseenter="markGroup(subFilterGroup, true)" 
        @mouseleave="markGroup(subFilterGroup, false)">
        <i class="pi pi-trash"></i>
      </Button>
    </div>
  </div>
</template>

<script lang="ts">

import API from '@/api/API';
import {
  type FilterGroup,
  type ClassicFilter,
  type PropertyFilter,
  type SNPProfileNtFilter,
  type SNPProfileAAFilter,
  type DelProfileNtFilter,
  type DelProfileAAFilter,
  type InsProfileNtFilter,
  type InsProfileAAFilter,
  type ProfileFilter,
  type RepliconFilter,
  type LineageFilter,
  DjangoFilterType,
  StringDjangoFilterType,
  DateDjangoFilterType,
  IntegerDjangoFilterType,
} from '@/util/types'

import type { MenuItem } from 'primevue/menuitem'

export default {
  name: 'FilterGroup',
  props: {
    filterGroup: {
      type: Object as () => FilterGroup,
      required: true
    },
    propertyOptions: {
      type: Array as () => string[],
      required: true
    },
    symbolOptions: {
      type: Array as () => string[],
      required: true
    },
    repliconAccessionOptions: {
      type: Array as () => string[],
      required: true
    },
    lineageOptions: {
      type: Array as () => string[],
      required: true
    },
    operators: {
      type: Array as () => string[],
      required: true
    },
    propertyValueOptions: {
      type: Object as () => { [key: string]: { options: string[]; loading: boolean } },
      required: true
    },
    propertiesDict: {
      type: Object as () => { [key: string]: string[] },
      required: true
    },
  },
  data() {
    return {
      localOperators: [...this.operators],
      fetchOptionsProperties: ['genome_completeness',
        'sequencing_tech',
        'sequencing_reason',
        'zip_code',
        'country',
        'host'],
      ClassicFilter: {
        label: 'Label',
        value: '',
        exclude: false,
      } as ClassicFilter,
      PropertyFilter: {
        label: 'Property',
        value: '',
        propertyName: '',
        filterType: null
      } as PropertyFilter,
      RepliconFilter: {
        label: 'Replicon',
        accession: '',
        exclude: false
      } as RepliconFilter,
      LineageFilter: {
        label: 'Lineages',
        lineageList: [],
        exclude: false,
        includeSublineages: true,
        isVisible: false
      } as LineageFilter,
      profileFilterTypes: {
        ProfileFilter: {
          label: 'Label',
          value: '',
          exclude: false,
        } as ClassicFilter,
        SNPProfileNt: {
          label: 'SNP Nt',
          refNuc: '',
          refPos: '',
          altNuc: '',
          exclude: false
        } as SNPProfileNtFilter,
        SNPProfileAA: {
          label: 'SNP AA',
          proteinSymbol: '',
          refAA: '',
          refPos: '',
          altAA: '',
          exclude: false
        } as SNPProfileAAFilter,
        DelProfileNt: {
          label: 'Del Nt',
          firstDeleted: '',
          lastDeleted: '',
          exclude: false
        } as DelProfileNtFilter,
        DelProfileAA: {
          label: 'Del AA',
          proteinSymbol: '',
          firstDeleted: '',
          lastDeleted: '',
          exclude: false
        } as DelProfileAAFilter,
        InsProfileNt: {
          label: 'Ins Nt',
          refNuc: '',
          refPos: '',
          altNuc: '',
          exclude: false
        } as InsProfileNtFilter,
        InsProfileAA: {
          label: 'Ins AA',
          proteinSymbol: '',
          refAA: '',
          refPos: '',
          altAA: '',
          exclude: false
        } as InsProfileAAFilter
      } as { [key: string]: ProfileFilter },
      // to store the earliest and latest dates for each property.
      dateRanges: {} as { [key: string]: { earliest: string; latest: string } },
    }
  },
  computed: {
    sliderValue: {
      get() {
        // Convert filter.value to a number for the Slider
        const numericValue = parseFloat(this.filter?.value);
        return isNaN(numericValue) ? 0 : numericValue;
      },
      set(newValue) {
        // Convert the Slider value back to a string for filter.value
        return newValue.toString();
      },
    },
    filterTypeMethods(): MenuItem[] {
      const menuItems = []
      for (const [key, value] of Object.entries(this.profileFilterTypes)) {
        menuItems.push({
          label: key,
          icon: 'pi pi-plus',
          command: () => {
            this.filterGroup.filters.profileFilters.push({ ...value })
          }
        })
      }
      menuItems.push({
        label: 'PropertyFilter',
        icon: 'pi pi-plus',
        command: () => {
          this.filterGroup.filters.propertyFilters.push({ ...this.PropertyFilter })
        }
      })
      menuItems.push({
        label: 'RepliconFilter',
        icon: 'pi pi-plus',
        command: () => {
          this.filterGroup.filters.repliconFilters.push({ ...this.RepliconFilter })
        }
      })
      // only one lineage filter per group
      if (!this.filterGroup.filters.lineageFilter.isVisible){
        this.LineageFilter.isVisible = true
        menuItems.push({
          label: 'LineageFilter',
          icon: 'pi pi-plus',
          command: () => {
            this.filterGroup.filters.lineageFilter = { ...this.LineageFilter }
        }
      })
    }
      return menuItems
    },
    cantAddOrGroup(): boolean {
      return (
        this.filterGroup.filters.propertyFilters.length +
        this.filterGroup.filters.profileFilters.length +
        this.filterGroup.filters.repliconFilters.length +
        this.filterGroup.filters.lineageFilter.lineageList.length ==
        0
      )
    }
  },
  methods: {
    async get_defaults_earliest_latest_collect_date(propertyName: string) {
      // Check if the property already has a stored date range
      if (this.dateRanges[propertyName]) {
        return this.dateRanges[propertyName]; // Return the cached date range
      }

      // Fetch the date range if not already cached
      const response = await API.getInstance().getSampleGenomePropertyValueOptions(propertyName);
      const dateArray = response.values;

      // Sort dates and store the earliest and latest dates in the dictionary
      if (dateArray) {
        const sortedDates = dateArray.sort((a: string, b: string) => new Date(a).getTime() - new Date(b).getTime());
        this.dateRanges[propertyName] = {
          earliest: sortedDates[0],
          latest: sortedDates[sortedDates.length - 1],
        };
      }
      return this.dateRanges[propertyName];
    },
    addOrFilterGroup() {
      this.filterGroup.filterGroups.push({
        filterGroups: [],
        filters: { 
          propertyFilters: [], 
          profileFilters: [], 
          repliconFilters: [], 
          lineageFilter: {
          label: "Lineages",
          lineageList: [],
          exclude: false,
          includeSublineages: true,
          isVisible: false,
        }
      }
      })
    },
    markGroup(group: FilterGroup, mark: boolean) {
      group.marked = mark
    },
    addClassicFilter() {
      this.filterGroup.filters.profileFilters.push({ ...this.ClassicFilter })
    },
    async updatePropertyValueOptions(filter: PropertyFilter) {

      if (this.fetchOptionsProperties.includes(filter.propertyName)) {
        this.$emit('update-property-value-options', filter.propertyName)
      }
      this.initializeOperators(filter);
      // If the property is a date, set the default value to the date range
      if (filter.propertyName?.includes('date')) {
        const dateRange = await this.get_defaults_earliest_latest_collect_date(filter.propertyName);
        if (dateRange) {
          filter.value = [new Date(dateRange.earliest), new Date(dateRange.latest)];
        }
      } else {
        // default 
        filter.value = ""
      }
    },
    initializeOperators(filter: { fetchOptions?: boolean; label?: string; value?: string; propertyName: any; filterType?: DjangoFilterType | null; }) {
      const propertyType = this.propertiesDict[filter.propertyName];
      let newOperators = [];

      if (propertyType === 'value_varchar') {
        newOperators = Object.values(StringDjangoFilterType);
      }
      else if (propertyType === 'value_integer') {
        newOperators = Object.values(IntegerDjangoFilterType);
      }
      else if (propertyType === 'value_date') {
        newOperators = Object.values(DateDjangoFilterType);
      } else {
        newOperators = Object.values(DjangoFilterType);
      }
      this.localOperators = newOperators;
      filter.filterType = newOperators[0]
    },
  },
  watch: {

  },
  mounted() {
    // Initialize the operators array when the component is mounted
    // also use when the set filter dialog open again to prevent lost of filter type
    this.filterGroup.filters.propertyFilters.forEach((filter) => {
      this.initializeOperators(filter);
    });

  },
}
</script>


<style scoped>
.single-filter {
  /*  display: flex;*/
  flex-direction: row;
  align-items: center;
  border: 2px solid #e0e0e0;
  border-radius: 20px;
  width: 100%;
  padding: 5px;
  margin: 2.5px;
  justify-content: space-between;
}

.single-filter button {
  margin: 2.5px;
}

.filter-group {
  display: flex;
  flex-direction: column;
  align-items: center;
  border-left: 2px solid var(--grayish);
  border-right: 2px solid var(--grayish);
  border-radius: 2.5%;
  padding: 1em;
  width: 100%;
}

.filter-label {
  margin: 1em;
  /* font-variant: small-caps; */
  text-align: center;
}

.button-bar {
  display: flex;
  flex-direction: row;
  justify-content: space-between;
  /* margin-left: auto; */
  margin: 10px;
}

.button-bar button {
  margin-left: 0.5em;
}

.marked {
  border: 2px solid var(--secondary-color-lighter);
}

.exclude-switch {
  /* font-variant: small-caps; */
  display: flex;
  flex-direction: column;
  align-items: center;
  font-size: 0.7em;
  margin: 2.5px;
}
.include-switch {
  /* font-variant: small-caps; */
  display: flex;
  justify-content: center;
  flex-direction: row;
  align-items: center;
  text-align: center;
  font-size: 0.7em;
  margin: 2.5px;
}
</style><|MERGE_RESOLUTION|>--- conflicted
+++ resolved
@@ -152,11 +152,7 @@
         icon="pi pi-filter-fill" 
         label="Add OR Group" 
         @click="addOrFilterGroup"
-<<<<<<< HEAD
-        :disabled="cantAddOrGroup" />
-=======
         :disabled="cantAddOrGroup"  />
->>>>>>> 022e6367
     </div>
 
     <!-- Sub-Filter Groups -->
