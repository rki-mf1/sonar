--- conflicted
+++ resolved
@@ -16,7 +16,6 @@
             </template>
         </Card>
         <Card class="card" style="background-color: var(--secondary-color);">
-<<<<<<< HEAD
         <template #content>
             <v-icon 
                 name="fa-dna" 
@@ -32,33 +31,8 @@
                 Sequences selected from database
             </div>
         </template>
-=======
-            <template #content>
-                <v-icon name="fa-dna" scale="2.5" fill="var(--text-color)" style="float: right;" />
-                <div style="color: var(--text-color); font-size: 22px; font-weight: bold;">{{ filteredCount }} /
-                    {{
-                        statistics.samples_total }}
-                </div>
-                <div style="color: var(--text-color); font-size: 12px; font-weight: 500; margin-top: 10px;">
-                    Sequences
-                    selected from database</div>
-            </template>
-        </Card>
-        <Card class="card">
-            <template #content>
-                <v-icon name="fa-calendar-alt" fill="var(--text-color)" scale="2.5" style="float: right;" />
-                <div style="color: var(--text-color); font-size: 22px; font-weight: bold;">
-                    {{ statistics.latest_sample_date }}
-                </div>
-                <div style="color: var(--text-color); font-size: 12px; font-weight: 500; margin-top: 10px;">Date
-                    of
-                    newest
-                    sequence in database</div>
-            </template>
->>>>>>> cbbddb9f
         </Card>
     </div>
-
 </template>
 
 <script lang="ts">
