--- conflicted
+++ resolved
@@ -1,21 +1,5 @@
 <template>
     <div class="card-container">
-<<<<<<< HEAD
-        <Card class="card">
-            <template #content >
-                <v-icon 
-                    name="fa-calendar-alt" 
-                    fill="var(--text-color)" 
-                    scale="2" 
-                    style="float: right;" />
-                <div 
-                    style="color: var(--text-color); font-size: 22px; font-weight: bold;"
-                    >{{ statistics.latest_sample_date }}</div>
-                <div 
-                    style="color: var(--text-color); font-size: 12px; font-weight: 500;"
-                    >Date of newest sequence in database</div>
-            </template>
-=======
         <Card class="card">
             <template #content >
                 <v-icon 
@@ -32,24 +16,6 @@
             </template>
         </Card>
         <Card class="card">
-        <template #content>
-            <v-icon 
-                name="fa-dna" 
-                scale="2" 
-                fill="var(--text-color)" 
-                style="float: right;" />
-            <div 
-                style="color: var(--text-color); font-size: 22px; font-weight: bold;"
-                >{{ filteredCount }} / {{ statistics.samples_total }}
-            </div>
-            <div 
-                style="color: var(--text-color); font-size: 12px; font-weight: 500;">
-                Sequences selected from database
-            </div>
-        </template>
->>>>>>> 022e6367
-        </Card>
-        <Card class="card" style="background-color: var(--secondary-color);">
         <template #content>
             <v-icon 
                 name="fa-dna" 
