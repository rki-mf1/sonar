<template>
<<<<<<< HEAD
  <div class="filter-and-statistic-panel my-2">
    <div class="filter-left">
      <div >
        <div class="filter-container">
          <span :style="{ color: isTimeRangeInvalid ? 'red' : 'black', fontWeight: '500' }">Time Range</span>
          <Calendar 
            v-model="samplesStore.timeRange[0]" 
            style="flex: auto; min-width: 10rem;" 
            showIcon
            dateFormat="yy-mm-dd" 
            :disabled="samplesStore.filterGroupFiltersHasDateFilter" 
            :invalid="isTimeRangeInvalid"
            ></Calendar>
          <Calendar 
            v-model="samplesStore.timeRange[1]" style="flex: auto;min-width: 10rem;" 
            showIcon
            dateFormat="yy-mm-dd" 
            :disabled="samplesStore.filterGroupFiltersHasDateFilter" 
            :invalid="isTimeRangeInvalid"
          ></Calendar>
          <Button 
            style="font-size: 10px; min-width: min-content;" 
            @click="samplesStore.setDefaultTimeRange">
          <i class="pi pi-arrow-circle-left" style="font-size: medium"/> &nbsp;reset
          </Button>
          <Button 
            
            @click="removeTimeRange">
          <i class="pi pi-trash" style="font-size: medium"/>
          </Button>
        </div>

        <div class="filter-container">
          <span style="font-weight: 500">Lineage</span>
          <MultiSelect 
            v-model="samplesStore.lineage" 
            display="chip" 
            :options="samplesStore.lineageOptions" 
            filter
            placeholder="Select Lineages" 
            class="w-full md:w-80"
            :virtualScrollerOptions="{ itemSize: 50 }"
            :disabled="samplesStore.filterGroupFiltersHasLineageFilter" 
            />
            <Button 
            icon="pi pi-trash" 
            class="ml-2 p-button-sm" 
            v-if="samplesStore.lineage.length"
            @click="clearLineageInput" 
            />
        </div>

        <div class="filter-container">
          <span style="font-weight: 500">DNA/AA Profile</span>
          <InputText
            v-model="profileFilter.value" 
            style="flex: auto" 
            :placeholder="'S:L452R, S:del:143-144, del:21114-21929, T23018G'"
            class="mr-1" 
            />
          <Button 
            @click="removeProfileFilter" 
            icon="pi pi-trash"  
          />
        </div>

        <div class="button-1">
          <Button 
            icon="pi pi-filter" 
            label="&nbsp;Set Advanced Filters" 
            raised
            :style="{ border: isFiltersSet ? '4px solid var(--secondary-color)' : '' }" 
            @click="displayDialogFilter = true" 
        />
            <Button 
              style="background-color: var(--secondary-color); border: 4px solid var(--primary-color) "
              label="Update sample selection" 
              @click="filterSamples">
            </Button>
        </div>
=======
  <div class="grid input my-2">
    <div class="col">
      <div class="grid">
        <div class="col">
          <div class="flex align-items-center" style="gap: 10px; margin-bottom: 10px">
            <span :style="{ color: isTimeRangeInvalid ? 'red' : 'black', fontWeight: '500' }">Time Range</span>
            <Calendar v-model="samplesStore.timeRange[0]" style="flex: auto; min-width: 10rem;" showIcon
              dateFormat="yy-mm-dd" :disabled="samplesStore.filterGroupFiltersHasDateFilter"
              :invalid="isTimeRangeInvalid" @date-select="handleDateSelect">
            </Calendar>
            <Calendar v-model="samplesStore.timeRange[1]" style="flex: auto;min-width: 10rem;" showIcon
              dateFormat="yy-mm-dd" :disabled="samplesStore.filterGroupFiltersHasDateFilter"
              :invalid="isTimeRangeInvalid" @date-select="handleDateSelect">
            </Calendar>
            <Button style="font-size: 10px; padding:3px; min-width: min-content;"
              @click="samplesStore.setDefaultTimeRange">
              <i class="pi pi-arrow-circle-left" style="font-size: medium" /> &nbsp;reset
            </Button>
            <Button style="font-size: 10px; padding:3px; min-width: min-content;" @click="removeTimeRange">
              <i class="pi pi-trash" style="font-size: medium" />
            </Button>
          </div>

          <div class="flex align-items-center" style="gap: 10px;">
            <span style="font-weight: 500">Lineage</span>
            <MultiSelect v-model="samplesStore.lineage" display="chip" :options="samplesStore.lineageOptions" filter
              placeholder="Select Lineages" class="w-full md:w-80"
              :disabled="samplesStore.filterGroupFiltersHasLineageFilter" @change="samplesStore.updateSamples" />
            <Button icon="pi pi-times" class="ml-2 p-button-sm" v-if="samplesStore.lineage.length"
              @click="clearLineageInput" />
          </div>
        </div>
        <div class="col">
          <Button type="button" icon="pi pi-filter" label="&nbsp;Set Advanced Filters" severity="warning" raised
            :style="{ border: isFiltersSet ? '4px solid #cf3004' : '' }" @click="displayDialogFilter = true" />
        </div>
>>>>>>> cbbddb9f
      </div>


      <Dialog v-model:visible="displayDialogFilter" modal header="Set Filters">
        <div style="display: flex; gap: 10px">
          <div>
            <FilterGroup style="width: fit-content; margin: auto" :filterGroup="samplesStore.filterGroup"
              :propertyOptions="samplesStore.propertyOptions"
              :repliconAccessionOptions="samplesStore.repliconAccessionOptions"
              :lineageOptions="samplesStore.lineageOptions" :symbolOptions="samplesStore.symbolOptions"
              :operators="Object.values(DjangoFilterType)" :propertyValueOptions="samplesStore.propertyValueOptions"
              :propertiesDict="samplesStore.propertiesDict"
              v-on:update-property-value-options="samplesStore.updatePropertyValueOptions" />
          </div>
        </div>
        <div v-if="samplesStore.errorMessage" style="margin-top: 20px;">
          <Message severity="error">{{ samplesStore.errorMessage }}</Message>
        </div>
        <div style="display: flex; justify-content: end; gap: 10px">
          <Button type="button" style="margin-top: 10px" label="OK" @click="closeAdvancedFilterDialog()"></Button>
        </div>
        <Button type="button" icon="pi pi-question-circle" label="help" @click="toggle" />
      </Dialog>

      <OverlayPanel ref="op">
        <div class="flex flex-column gap-3 w-25rem">
          <div>
            <span class="font-medium text-900 block mb-2">Example of Input</span>
            <Accordion :activeIndex="0">
              <AccordionTab header="Property: Date">
                <p class="m-0">
                  We let users select a range of dates where first date is the start of the range
                  and second date is the end.
                  <Chip label="2021-12-30 - 2023-01-18" />
                </p>
              </AccordionTab>
              <AccordionTab header="Operator: exact">
                <p class="m-0">
                  exact = "exact match"
                  <br />
                  This operator filters values that exactly match the given input.
                  <br />
                  Example: A ID(name) filter with
                  <Chip label="ID-001" /> will return records with this exact ID.
                </p>
              </AccordionTab>
              <AccordionTab header="Operator: contain">
                <p class="m-0">
                  contains = "substring match"
                  <br />
                  Filters records that contain the input value as a substring.
                  <br />
                  Example: A name filter with
                  <Chip label="John" /> will return names like "Johnathan" or "Johnny."
                </p>
              </AccordionTab>
              <AccordionTab header="Operator: gt">
                <p class="m-0">
                  gt = "greater than" <br />
                  Example:
                  <Chip label="10" /> will filter records where the value is greater than 10.
                </p>
              </AccordionTab>
              <AccordionTab header="Operator: gte">
                <p class="m-0">
                  gte = "greater than or equal" <br />
                  Example:
                  <Chip label="15" /> will filter records where the value is greater than or equal
                  to 15.
                </p>
              </AccordionTab>
              <AccordionTab header="Operator: lt">
                <p class="m-0">
                  lt = "less than" <br />
                  Example:
                  <Chip label="20" /> will filter records where the value is less than 20.
                </p>
              </AccordionTab>
              <AccordionTab header="Operator: lte">
                <p class="m-0">
                  lte = "less than or equal" <br />
                  Example:
                  <Chip label="25" /> will filter records where the value is less than or equal to
                  25.
                </p>
              </AccordionTab>
              <AccordionTab header="Operator: range">
                <p class="m-0">
                  range = "value between two numbers" <br />
                  Example value input:
                  <Chip label="(1, 5)" /> <br />
                  This means the value starts from 1 and goes up to 5, inclusive.
                </p>
              </AccordionTab>
              <AccordionTab header="Operator: regex">
                <p class="m-0">
                  regex = "matches regular expression" <br />
                  Example:
                  <Chip label="^IMS-101" /> will filter records where the value starts with
                  'IMS-101'. <br />
                  For more regex expressions, please visit
                  <a href="https://regex101.com/" target="_blank">this link</a>.
                </p>
              </AccordionTab>
            </Accordion>
          </div>
        </div>
      </OverlayPanel>
    </div>

<<<<<<< HEAD
    <div class="statistics-right">
=======
    <div class="col">
>>>>>>> cbbddb9f
      <Statistics :filteredCount="samplesStore.filteredCount"></Statistics>
    </div>
  </div>

</template>

<script lang="ts">

import { useSamplesStore } from '@/stores/samples';
import { DjangoFilterType } from '@/util/types'

export default {
  name: "Filters",
  data() {
    const samplesStore = useSamplesStore();
    if (samplesStore.filterGroup.filters.profileFilters.length === 0) {
      samplesStore.filterGroup.filters.profileFilters.push({
        label: 'Label',
        value: '',
        exclude: false,
      });
    }
    return {
      samplesStore,
      displayDialogFilter: false,
      DjangoFilterType,
    };
  },
  methods: {
    removeTimeRange() {
      this.samplesStore.timeRange = [null, null];
    },
    removeProfileFilter() {
      if (this.samplesStore.filterGroup.filters.profileFilters.length <= 1) {
      this.samplesStore.filterGroup.filters.profileFilters[0] = {
        label: 'Label',
        value: '',
        exclude: false,
      };
    }
      else {
        this.samplesStore.filterGroup.filters.profileFilters.splice(0, 1);
      }
    },
    filterSamples() {
      if (!this.isTimeRangeInvalid) {
        this.samplesStore.updateSamples();
      }
      else {
        this.samplesStore.timeRange = [null, null]
        this.samplesStore.updateSamples();
      }
    },
    clearLineageInput() {
      this.samplesStore.lineage = [];
    },
    closeAdvancedFilterDialog() {
      this.displayDialogFilter = false;
    },
    toggle(event) {
      if (this.$refs.op) {
        this.$refs.op.toggle(event);
      }
    }
  },
  computed: {
    isFiltersSet(): boolean {
      return this.samplesStore.filterGroup.filterGroups.length > 0 || Object.values(this.samplesStore.filterGroup.filters).some((filter: any) => Array.isArray(filter) && filter.length > 0)
    },
    isTimeRangeInvalid(): boolean {
      return this.samplesStore.timeRange.includes(null)
    },
    profileFilter() {
      return this.samplesStore.filterGroup.filters.profileFilters[0];
    },
  },
  mounted() {
  },
}
</script>

<style scoped>
.filter-and-statistic-panel {
  width: 98%;
  display: flex;
  justify-content: space-between;
  background-color: var(--text-color);
  border-radius: 20px;
  overflow: hidden;
  box-shadow: var(--shadow);
}

.filter-left {
  display: flex;
  flex-direction: column;
  justify-content: space-between;
  align-items: flex-start; 
  width: 50%;
  margin: 10px;
}

.statistics-right {
  display: flex;
  height: auto; 
  gap: 10px;
  margin-left: auto; 
  align-items: center;  
}

.filter-container {
  display: flex;
  align-items: center; 
  gap: 10px;        
  margin-bottom: 5px;
}

.button-1{
  display: flex;
  justify-content: space-between; 
  align-items: flex-end;      
  margin-bottom: 0px;
}

.exclude-switch {
  /* font-variant: small-caps; */
  display: flex;
  flex-direction: column;
  align-items: center;
  font-size: 0.7em;
  margin: 2.5px;
}

:deep(.p-button) {
  background: var(--primary-color);
  border: 1px solid var(--primary-color-darker);
}

:deep(.p-button):hover {
  background: var(--primary-color-lighter);
}

:deep(.p-button.p-button-outlined) {
  background: transparent;
  color: var(--primary-color);
}

:deep(.p-button.p-button-outlined):hover {
  background: rgb(248, 247, 247);
}

:deep(.p-button.p-button-warning) {
  background: var(--secondary-color);
  border: 1px solid var(--secondary-color-darker);
}

:deep(.p-button.p-button-warning):hover {
  background: var(--secondary-color-lighter);
}

:deep(.p-inputswitch.p-component.p-highlight .p-inputswitch-slider) {
  background: var(--primary-color);
}

:deep(.p-radiobutton .p-radiobutton-box .p-radiobutton-icon) {
  background: var(--primary-color);
}
</style><|MERGE_RESOLUTION|>--- conflicted
+++ resolved
@@ -1,5 +1,4 @@
 <template>
-<<<<<<< HEAD
   <div class="filter-and-statistic-panel my-2">
     <div class="filter-left">
       <div >
@@ -80,44 +79,6 @@
               @click="filterSamples">
             </Button>
         </div>
-=======
-  <div class="grid input my-2">
-    <div class="col">
-      <div class="grid">
-        <div class="col">
-          <div class="flex align-items-center" style="gap: 10px; margin-bottom: 10px">
-            <span :style="{ color: isTimeRangeInvalid ? 'red' : 'black', fontWeight: '500' }">Time Range</span>
-            <Calendar v-model="samplesStore.timeRange[0]" style="flex: auto; min-width: 10rem;" showIcon
-              dateFormat="yy-mm-dd" :disabled="samplesStore.filterGroupFiltersHasDateFilter"
-              :invalid="isTimeRangeInvalid" @date-select="handleDateSelect">
-            </Calendar>
-            <Calendar v-model="samplesStore.timeRange[1]" style="flex: auto;min-width: 10rem;" showIcon
-              dateFormat="yy-mm-dd" :disabled="samplesStore.filterGroupFiltersHasDateFilter"
-              :invalid="isTimeRangeInvalid" @date-select="handleDateSelect">
-            </Calendar>
-            <Button style="font-size: 10px; padding:3px; min-width: min-content;"
-              @click="samplesStore.setDefaultTimeRange">
-              <i class="pi pi-arrow-circle-left" style="font-size: medium" /> &nbsp;reset
-            </Button>
-            <Button style="font-size: 10px; padding:3px; min-width: min-content;" @click="removeTimeRange">
-              <i class="pi pi-trash" style="font-size: medium" />
-            </Button>
-          </div>
-
-          <div class="flex align-items-center" style="gap: 10px;">
-            <span style="font-weight: 500">Lineage</span>
-            <MultiSelect v-model="samplesStore.lineage" display="chip" :options="samplesStore.lineageOptions" filter
-              placeholder="Select Lineages" class="w-full md:w-80"
-              :disabled="samplesStore.filterGroupFiltersHasLineageFilter" @change="samplesStore.updateSamples" />
-            <Button icon="pi pi-times" class="ml-2 p-button-sm" v-if="samplesStore.lineage.length"
-              @click="clearLineageInput" />
-          </div>
-        </div>
-        <div class="col">
-          <Button type="button" icon="pi pi-filter" label="&nbsp;Set Advanced Filters" severity="warning" raised
-            :style="{ border: isFiltersSet ? '4px solid #cf3004' : '' }" @click="displayDialogFilter = true" />
-        </div>
->>>>>>> cbbddb9f
       </div>
 
 
@@ -228,11 +189,7 @@
       </OverlayPanel>
     </div>
 
-<<<<<<< HEAD
     <div class="statistics-right">
-=======
-    <div class="col">
->>>>>>> cbbddb9f
       <Statistics :filteredCount="samplesStore.filteredCount"></Statistics>
     </div>
   </div>
