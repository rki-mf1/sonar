<template>
  <div class="filter-and-statistic-panel my-2">
    <div class="filter-left">
      <div style="max-width: 91%;">
        <div class="filter-container">
          <span :style="{ color: 'black', fontWeight: '500' }">Time Range</span>
          <Calendar 
            v-model="samplesStore.timeRange[0]" 
            style="flex: auto; min-width: 10rem;" 
            showIcon
            dateFormat="yy-mm-dd" 
            :disabled="samplesStore.filterGroupFiltersHasDateFilter" 
            ></Calendar>
          <Calendar 
            v-model="samplesStore.timeRange[1]" style="flex: auto;min-width: 10rem;" 
            showIcon
            dateFormat="yy-mm-dd" 
            :disabled="samplesStore.filterGroupFiltersHasDateFilter" 
          ></Calendar>
          <Button 
              icon="pi pi-arrow-circle-left"   
              label="&nbsp;Reset"
              style="font-size: 12px; min-width: min-content;"
              @click="samplesStore.setDefaultTimeRange">
          </Button>
          <Button 
            class="ml-2 p-button-sm" 
            @click="removeTimeRange">
          <i class="pi pi-trash" style="font-size: medium"/>
          </Button>
        </div>

        <div class="filter-container" >
          <span style="font-weight: 500">Lineage</span>
          <MultiSelect 
            v-model="lineageFilter.lineageList" 
            display="chip" 
            :options="samplesStore.lineageOptions" 
            filter
            placeholder="Select Lineages" 
            style="width: 68%;"
            :virtualScrollerOptions="{ itemSize: 30 }"
            />

            <div class="switch">
              Include Sublineages?
              <InputSwitch v-model="lineageFilter.includeSublineages" />
            </div>
            <Button 
            v-if="lineageFilter.lineageList.length>0"
            icon="pi pi-trash" 
            class="ml-2 p-button-sm" 
            @click="removeLineageFilter" 
            />
        </div>

        <div class="filter-container">
          <span style="font-weight: 500">DNA/AA Profile</span>
          <InputText
            v-model="profileFilter.value" 
            style="flex: auto" 
            :placeholder="'S:L452R, S:del:143-144, del:21114-21929, T23018G'"
            class="mr-1" 
            />
          <Button 
            @click="removeProfileFilter" 
            icon="pi pi-trash"  
            class="ml-2 p-button-sm" 
            v-if="profileFilter.value"
          />
        </div>

        <div class="button-1">
          <Button 
            icon="pi pi-filter" 
            label="&nbsp;Set Advanced Filters" 
            severity="warning"
            raised
            :style="{ border: isAdvancedFiltersSet ? '4px solid #cf3004' : '' }"
            @click="displayDialogFilter = true" 
        />
            <Button 
              icon="pi pi-database"   
              label="&nbsp;Update Samples" 
              severity="warning"
              raised
              :style="{ border: samplesStore.filtersChanged ? '4px solid #cf3004' : '' }"
<<<<<<< HEAD
              @click="filterSamples">
=======
              label="Update sample selection" 
              @click="samplesStore.updateSamples">
>>>>>>> a5c8df2b
            </Button>
        </div>
      </div>


      <Dialog v-model:visible="displayDialogFilter" modal header="Set Filters">
        <div style="display: flex; gap: 10px">
          <div>
            <FilterGroup style="width: fit-content; margin: auto" :filterGroup="samplesStore.filterGroup"
              :propertyOptions="samplesStore.propertyOptions"
              :repliconAccessionOptions="samplesStore.repliconAccessionOptions"
              :lineageOptions="samplesStore.lineageOptions" :symbolOptions="samplesStore.symbolOptions"
              :operators="Object.values(DjangoFilterType)" :propertyValueOptions="samplesStore.propertyValueOptions"
              :propertiesDict="samplesStore.propertiesDict"
              v-on:update-property-value-options="samplesStore.updatePropertyValueOptions" />
          </div>
        </div>
        <div v-if="samplesStore.errorMessage" style="margin-top: 20px;">
          <Message severity="error">{{ samplesStore.errorMessage }}</Message>
        </div>
        <div style="display: flex; justify-content: end; gap: 10px">
<<<<<<< HEAD
          <Button 
              icon="pi pi-database"   
              label="&nbsp;Update Samples" 
              severity="warning"
              raised
              :style="{ border: samplesStore.filtersChanged ? '4px solid #cf3004' : '' }"
              @click="closeAdvancedFilterDialog">
          </Button>
=======
          <Button type="button" style="margin-top: 10px" label="OK" @click="closeAdvancedFilterDialogAndUpdate()"></Button>
>>>>>>> a5c8df2b
        </div>
        <Button type="button" icon="pi pi-question-circle" label="help" @click="toggleHelp" />
      </Dialog>

      <OverlayPanel ref="advancedFiltersHelp">
        <div class="flex flex-column gap-3 w-25rem">
          <div>
            <span class="font-medium text-900 block mb-2">Example of Input</span>
            <Accordion :activeIndex="0">
              <AccordionTab header="Property: Date">
                <p class="m-0">
                  We let users select a range of dates where first date is the start of the range
                  and second date is the end.
                  <Chip label="2021-12-30 - 2023-01-18" />
                </p>
              </AccordionTab>
              <AccordionTab header="Operator: exact">
                <p class="m-0">
                  exact = "exact match"
                  <br />
                  This operator filters values that exactly match the given input.
                  <br />
                  Example: A ID(name) filter with
                  <Chip label="ID-001" /> will return records with this exact ID.
                </p>
              </AccordionTab>
              <AccordionTab header="Operator: contain">
                <p class="m-0">
                  contains = "substring match"
                  <br />
                  Filters records that contain the input value as a substring.
                  <br />
                  Example: A name filter with
                  <Chip label="John" /> will return names like "Johnathan" or "Johnny."
                </p>
              </AccordionTab>
              <AccordionTab header="Operator: gt">
                <p class="m-0">
                  gt = "greater than" <br />
                  Example:
                  <Chip label="10" /> will filter records where the value is greater than 10.
                </p>
              </AccordionTab>
              <AccordionTab header="Operator: gte">
                <p class="m-0">
                  gte = "greater than or equal" <br />
                  Example:
                  <Chip label="15" /> will filter records where the value is greater than or equal
                  to 15.
                </p>
              </AccordionTab>
              <AccordionTab header="Operator: lt">
                <p class="m-0">
                  lt = "less than" <br />
                  Example:
                  <Chip label="20" /> will filter records where the value is less than 20.
                </p>
              </AccordionTab>
              <AccordionTab header="Operator: lte">
                <p class="m-0">
                  lte = "less than or equal" <br />
                  Example:
                  <Chip label="25" /> will filter records where the value is less than or equal to
                  25.
                </p>
              </AccordionTab>
              <AccordionTab header="Operator: range">
                <p class="m-0">
                  range = "value between two numbers" <br />
                  Example value input:
                  <Chip label="(1, 5)" /> <br />
                  This means the value starts from 1 and goes up to 5, inclusive.
                </p>
              </AccordionTab>
              <AccordionTab header="Operator: regex">
                <p class="m-0">
                  regex = "matches regular expression" <br />
                  Example:
                  <Chip label="^IMS-101" /> will filter records where the value starts with
                  'IMS-101'. <br />
                  For more regex expressions, please visit
                  <a href="https://regex101.com/" target="_blank">this link</a>.
                </p>
              </AccordionTab>
            </Accordion>
          </div>
        </div>
      </OverlayPanel>
    </div>

    <div class="statistics-right">
      <Statistics :filteredCount="samplesStore.filteredCount"></Statistics>
    </div>
  </div>

</template>

<script lang="ts">

import { useSamplesStore } from '@/stores/samples';
import { DjangoFilterType } from '@/util/types'

export default {
  name: "Filters",
  data() {
    const samplesStore = useSamplesStore();
    
    samplesStore.initializeWatchers();
    if (samplesStore.filterGroup.filters.profileFilters.length === 0) {
      samplesStore.filterGroup.filters.profileFilters.push({
        label: 'DNA/AA Profile',
        value: '',
        exclude: false,
      });
    }
    return {
      samplesStore,
      displayDialogFilter: false,
      DjangoFilterType,
    };
  },
  methods: {
    removeTimeRange() {
      this.samplesStore.timeRange = [null, null];
    },
    removeProfileFilter() {
      if (this.samplesStore.filterGroup.filters.profileFilters.length <= 1) {
      this.samplesStore.filterGroup.filters.profileFilters[0] = {
        label: 'DNA/AA Profile',
        value: '',
        exclude: false,
      };
    }
      else {
        this.samplesStore.filterGroup.filters.profileFilters.splice(0, 1);
      }
    },
    removeLineageFilter() {
      this.samplesStore.filterGroup.filters.lineageFilter = {
                                                              label: 'Lineages',
                                                              lineageList: [],
                                                              exclude: false,
                                                              includeSublineages: true,
                                                              isVisible: true,
                                                            };
    },
    closeAdvancedFilterDialogAndUpdate() {
      if (this.samplesStore.filtersChanged) { 
        this.samplesStore.updateSamples();
      }
      this.displayDialogFilter = false;
      this.samplesStore.updateSamples();
    },
    toggleHelp(event: Event) {
      const advancedFiltersHelpRef = this.$refs.advancedFiltersHelp as { toggle?: (event: Event) => void };

      if (advancedFiltersHelpRef && typeof advancedFiltersHelpRef.toggle === 'function') {
        advancedFiltersHelpRef.toggle(event);
      } else {
        console.warn('Help component does not exist');
      }
    }

  },
  computed: {
    isAdvancedFiltersSet(): boolean {
      return this.samplesStore.filterGroup.filterGroups.length > 0 // OR-group set
      || this.samplesStore.filterGroup.filters.propertyFilters.length > 0 // property for first group set
      || this.samplesStore.filterGroup.filters.repliconFilters.length > 0 // replicon for first group set
      || this.samplesStore.filterGroup.filters.profileFilters.length > 1 // more than one profile filter
      || this.samplesStore.filterGroup.filters.lineageFilter.exclude  // exclude set for first group lineage filter
      || this.samplesStore.filterGroup.filters.profileFilters.some(
        filter => filter.exclude === true) // exclude set for profile filter
    },
    profileFilter() {
      return this.samplesStore.filterGroup.filters.profileFilters[0];
    },
    lineageFilter(){
      return this.samplesStore.filterGroup.filters.lineageFilter;
    }
  },
  mounted() {
  },
}
</script>

<style scoped>
.filter-and-statistic-panel {
  width: 98%;
  display: flex;
  justify-content: space-between;
  background-color: var(--text-color);
  border-radius: 20px;
  overflow: hidden;
  box-shadow: var(--shadow);
}

.filter-left {
  display: flex;
  flex-direction: column;
  justify-content: space-between;
  align-items: flex-start; 
  width: 50%;
  margin: 10px;
}

.statistics-right {
  display: flex;
  height: auto; 
  gap: 10px;
  margin-left: auto; 
  align-items: center;  
}

.filter-container {
  display: flex;
  align-items: center; 
  gap: 10px;        
  margin-bottom: 5px;
}

.button-1{
  display: flex;
  justify-content: space-between; 
  align-items: flex-end;      
  margin-bottom: 0px;
}

.switch {
  /* font-variant: small-caps; */
  display: flex;
  flex-direction: column;
  align-items: center;
  text-align: center;
  font-size: 0.7em;
  margin: 2.5px;
}

:deep(.p-button) {
  background: var(--primary-color);
  border: 1px solid var(--primary-color-darker);
}

:deep(.p-button):hover {
  background: var(--primary-color-lighter);
}

:deep(.p-button.p-button-outlined) {
  background: transparent;
  color: var(--primary-color);
}

:deep(.p-button.p-button-outlined):hover {
  background: rgb(248, 247, 247);
}

:deep(.p-button.p-button-warning) {
  background: var(--secondary-color);
  border: 1px solid var(--secondary-color-darker);
}

:deep(.p-button.p-button-warning):hover {
  background: var(--secondary-color-lighter);
}

:deep(.p-inputswitch.p-component.p-highlight .p-inputswitch-slider) {
  background: var(--primary-color);
}

:deep(.p-radiobutton .p-radiobutton-box .p-radiobutton-icon) {
  background: var(--primary-color);
}
</style><|MERGE_RESOLUTION|>--- conflicted
+++ resolved
@@ -81,16 +81,11 @@
         />
             <Button 
               icon="pi pi-database"   
-              label="&nbsp;Update Samples" 
+              label="&nbsp;Update sample selection"  
               severity="warning"
               raised
               :style="{ border: samplesStore.filtersChanged ? '4px solid #cf3004' : '' }"
-<<<<<<< HEAD
-              @click="filterSamples">
-=======
-              label="Update sample selection" 
               @click="samplesStore.updateSamples">
->>>>>>> a5c8df2b
             </Button>
         </div>
       </div>
@@ -112,7 +107,6 @@
           <Message severity="error">{{ samplesStore.errorMessage }}</Message>
         </div>
         <div style="display: flex; justify-content: end; gap: 10px">
-<<<<<<< HEAD
           <Button 
               icon="pi pi-database"   
               label="&nbsp;Update Samples" 
@@ -121,9 +115,6 @@
               :style="{ border: samplesStore.filtersChanged ? '4px solid #cf3004' : '' }"
               @click="closeAdvancedFilterDialog">
           </Button>
-=======
-          <Button type="button" style="margin-top: 10px" label="OK" @click="closeAdvancedFilterDialogAndUpdate()"></Button>
->>>>>>> a5c8df2b
         </div>
         <Button type="button" icon="pi pi-question-circle" label="help" @click="toggleHelp" />
       </Dialog>
