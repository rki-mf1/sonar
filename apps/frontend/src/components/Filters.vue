--- conflicted
+++ resolved
@@ -25,11 +25,7 @@
           <i class="pi pi-arrow-circle-left" style="font-size: medium"/> &nbsp;reset
           </Button>
           <Button 
-<<<<<<< HEAD
-            
-=======
             class="ml-2 p-button-sm" 
->>>>>>> 022e6367
             @click="removeTimeRange">
           <i class="pi pi-trash" style="font-size: medium"/>
           </Button>
@@ -38,43 +34,12 @@
         <div class="filter-container">
           <span style="font-weight: 500">Lineage</span>
           <MultiSelect 
-<<<<<<< HEAD
-            v-model="samplesStore.lineage" 
-=======
             v-model="lineageFilter.lineageList" 
->>>>>>> 022e6367
             display="chip" 
             :options="samplesStore.lineageOptions" 
             filter
             placeholder="Select Lineages" 
             class="w-full md:w-80"
-<<<<<<< HEAD
-            :virtualScrollerOptions="{ itemSize: 50 }"
-            :disabled="samplesStore.filterGroupFiltersHasLineageFilter" 
-            />
-            <Button 
-            icon="pi pi-trash" 
-            class="ml-2 p-button-sm" 
-            v-if="samplesStore.lineage.length"
-            @click="clearLineageInput" 
-            />
-        </div>
-
-        <div class="filter-container">
-          <span style="font-weight: 500">DNA/AA Profile</span>
-          <InputText
-            v-model="profileFilter.value" 
-            style="flex: auto" 
-            :placeholder="'S:L452R, S:del:143-144, del:21114-21929, T23018G'"
-            class="mr-1" 
-            />
-          <Button 
-            @click="removeProfileFilter" 
-            icon="pi pi-trash"  
-          />
-        </div>
-
-=======
             :virtualScrollerOptions="{ itemSize: 30 }"
             />
 
@@ -106,26 +71,18 @@
           />
         </div>
 
->>>>>>> 022e6367
         <div class="button-1">
           <Button 
             icon="pi pi-filter" 
             label="&nbsp;Set Advanced Filters" 
             raised
-<<<<<<< HEAD
-            :style="{ border: isFiltersSet ? '4px solid var(--secondary-color)' : '' }" 
-=======
             style="background-color: var(--secondary-color); border: 4px solid var(--primary-color) "
             :style="{ border: isAdvancedFiltersSet ? '4px solid #cf3004' : '' }"
->>>>>>> 022e6367
             @click="displayDialogFilter = true" 
         />
             <Button 
               style="background-color: var(--secondary-color); border: 4px solid var(--primary-color) "
-<<<<<<< HEAD
-=======
               :style="{ border: samplesStore.filtersChanged ? '4px solid #cf3004' : '' }"
->>>>>>> 022e6367
               label="Update sample selection" 
               @click="filterSamples">
             </Button>
@@ -256,10 +213,7 @@
   name: "Filters",
   data() {
     const samplesStore = useSamplesStore();
-<<<<<<< HEAD
-=======
     samplesStore.initializeWatchers();
->>>>>>> 022e6367
     if (samplesStore.filterGroup.filters.profileFilters.length === 0) {
       samplesStore.filterGroup.filters.profileFilters.push({
         label: 'Label',
@@ -298,10 +252,6 @@
         this.samplesStore.updateSamples();
       }
     },
-<<<<<<< HEAD
-    clearLineageInput() {
-      this.samplesStore.lineage = [];
-=======
     removeLineageFilter() {
       this.samplesStore.filterGroup.filters.lineageFilter = {
                                                               label: 'Lineages',
@@ -310,7 +260,6 @@
                                                               includeSublineages: true,
                                                               isVisible: true,
                                                             };
->>>>>>> 022e6367
     },
     closeAdvancedFilterDialog() {
       this.displayDialogFilter = false;
@@ -337,12 +286,9 @@
     profileFilter() {
       return this.samplesStore.filterGroup.filters.profileFilters[0];
     },
-<<<<<<< HEAD
-=======
     lineageFilter(){
       return this.samplesStore.filterGroup.filters.lineageFilter;
     }
->>>>>>> 022e6367
   },
   mounted() {
   },
@@ -393,11 +339,6 @@
 
 .exclude-switch {
   /* font-variant: small-caps; */
-<<<<<<< HEAD
-  display: flex;
-  flex-direction: column;
-  align-items: center;
-=======
   display: flex;
   flex-direction: column;
   align-items: center;
@@ -411,7 +352,6 @@
   flex-direction: row;
   align-items: center;
   text-align: center;
->>>>>>> 022e6367
   font-size: 0.7em;
   margin: 2.5px;
 }
