--- conflicted
+++ resolved
@@ -40,22 +40,7 @@
     </div>
 
     <!-- meta data plot-->
-<<<<<<< HEAD
-=======
-    <div class="row">
-      <div class="col-lineage">
-        <!-- Show Skeleton while loading, and Panel with Bar Chart after loading -->
-        <Skeleton v-if="samplesStore.loading" class="mb-2" width="100%" height="250px" />
-        <Panel v-else header="Meta Data Coverage" class="w-full shadow-2">
-          <div style="height: 100%; width: 100%; display: flex; justify-content: center">
-            <Chart ref="metaDataPlot" type="bar" :data="metaDataChart()" :options="metaDataChartOptions()"
-              style="width: 100%" />
-          </div>
-        </Panel>
-      </div>
-    </div>
-
->>>>>>> 03a42531
+
     <div class="row">
       <div class="col-lineage">
         <!-- Show Skeleton while loading, and Panel with Bar Chart after loading -->
@@ -528,55 +513,6 @@
       const labels = Object.keys(coverage);
       const data = Object.values(coverage).map((value) => ((value / totalCount) * 100).toFixed(2));
 
-<<<<<<< HEAD
-=======
-      return {
-        labels: labels,
-        datasets: [
-          {
-            label: "Coverage (in %)",
-            data: data,
-            backgroundColor: this.generateColorPalette(1), 
-            borderColor: this.generateColorPalette(1).map(color => chroma(color).darken(1.5).hex()), // darkened border
-            borderWidth: 1
-          }
-        ]
-      };
-    },
-    metaDataChartOptions() {
-      return {
-        animation: false,
-        plugins: {
-          legend: {
-            display: false
-          },
-        customPercentageLabels: {
-        enabled: true,
-        threshold: 40,
-        },
-        },
-        responsive: true,
-        maintainAspectRatio: false,
-        scales: {
-          y: {
-            beginAtZero: true,
-            ticks: {
-              callback: function (value: number) {
-                return value + '%';
-              }
-            }
-          }
-        }
-      }
-    },
-    genomeCompleteChart() {
-      const _data = this.samplesStore.filteredStatistics ? this.samplesStore.filteredStatistics['genomecomplete_chart'] : {};
-      if (this.isDataEmpty(_data)) {
-        return this.emptyChartData();
-      }
-      const { labels, data } = this.cleanDataAndAddNullSamples(_data);
-      const colors = this.generateColorPalette(labels.length);
->>>>>>> 03a42531
       return {
         labels: labels,
         datasets: [
