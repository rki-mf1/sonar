--- conflicted
+++ resolved
@@ -59,7 +59,6 @@
       </PrimePanel>
     </div>
 
-<<<<<<< HEAD
     <div
       class="plots-container"
       style="
@@ -78,35 +77,19 @@
           width: 100%;
         "
       >
-        <!-- meta data plot-->
+        <!-- metadata plot-->
         <div class="panel meta-data-plot" style="grid-column: span 2">
           <PrimePanel header="Coverage of Meta Data" class="w-full shadow-2">
             <div style="width: 100%; display: flex; justify-content: center">
               <PrimeChart
                 type="bar"
-                :data="metaDataCoverageData()"
-                :options="metaDataCoverageOptions()"
+                :data="metadataCoverageData()"
+                :options="metadataCoverageOptions()"
                 style="width: 100%; height: 25vh"
               />
             </div>
           </PrimePanel>
         </div>
-=======
-    <div style="display: flex; gap: 1rem; width: 100%">
-      <!-- metadata plot-->
-      <div class="panel">
-        <PrimePanel header="Coverage of Metadata" class="w-full shadow-2">
-          <div style="width: 100%; display: flex; justify-content: center">
-            <PrimeChart
-              type="bar"
-              :data="metadataCoverageData()"
-              :options="metadataCoverageOptions()"
-              style="width: 100%; height: 25vh"
-            />
-          </div>
-        </PrimePanel>
-      </div>
->>>>>>> 938ad52f
 
         <!-- Dynamically added property plots -->
         <div v-for="(property, index) in additionalProperties" :key="index" class="panel">
@@ -214,13 +197,8 @@
   mounted() {
     this.samplesStore.updatePlotSamplesPerWeek()
     this.samplesStore.updatePlotGroupedLineagesPerWeek()
-<<<<<<< HEAD
-    this.samplesStore.updatePlotMetaDataCoverage()
+    this.samplesStore.updatePlotMetadataCoverage()
     this.samplesStore.updatePlotCustom('length')
-=======
-    this.samplesStore.updatePlotMetadataCoverage()
-    this.samplesStore.updatePlotCustom()
->>>>>>> 938ad52f
   },
   methods: {
     isDataEmpty(
@@ -486,12 +464,7 @@
         ],
       }
     },
-<<<<<<< HEAD
-
-    metaDataCoverageOptions() {
-=======
     metadataCoverageOptions() {
->>>>>>> 938ad52f
       return {
         animation: true,
         maintainAspectRatio: false,
@@ -654,7 +627,6 @@
   margin-bottom: 1em;
   width: 100%;
 }
-<<<<<<< HEAD
 .plots-container {
   display: grid;
   gap: 1rem;
@@ -666,52 +638,5 @@
   justify-content: center;
   align-items: center;
   height: 25vh;
-=======
-
-/* for default screen size */
-.row:nth-child(1),
-.row:nth-child(2) {
-  .col {
-    flex: 1 1 100%;
-    max-width: 100%;
-  }
-}
-
-/* Media Queries for different screen sizes */
-@media (max-width: 1024px) {
-  .row:nth-child(3),
-  .row:nth-child(4) {
-    .col {
-      flex: 1 1 50%;
-      max-width: 50%;
-    }
-  }
-
-  .row:nth-child(1),
-  .row:nth-child(2) {
-    .col {
-      flex: 1 1 90%;
-      max-width: 90%;
-    }
-  }
-}
-
-@media (max-width: 768px) {
-  .row:nth-child(3),
-  .row:nth-child(4) {
-    .col {
-      flex: 1 1 50%;
-      max-width: 50%;
-    }
-  }
-
-  .row:nth-child(1),
-  .row:nth-child(2) {
-    .col {
-      flex: 1 1 100%;
-      max-width: 100%;
-    }
-  }
->>>>>>> 938ad52f
 }
 </style>