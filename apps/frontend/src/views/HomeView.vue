--- conflicted
+++ resolved
@@ -48,11 +48,7 @@
           <span v-tooltip="metaDataCoverage('name')">Sample Name</span>
         </template>
         <template #body="slotProps" >
-<<<<<<< HEAD
-          <div class="cell-content" 
-=======
           <div class="cell-content-sample-id"
->>>>>>> 022e6367
             :title="slotProps.data.name">
             {{ slotProps.data.name }}
           </div>
@@ -296,11 +292,7 @@
   box-shadow: var(--shadow);
 }
 
-<<<<<<< HEAD
-.cell-content {
-=======
 .cell-content-sample-id {
->>>>>>> 022e6367
   height: 2em; 
   flex: 1;
   min-width: 5rem;
@@ -309,10 +301,6 @@
   white-space: nowrap;
   padding: 0;
   margin: 0;
-<<<<<<< HEAD
-}
-
-=======
   text-align: right;
   text-overflow: ellipsis; 
   direction: rtl; 
@@ -328,7 +316,6 @@
   padding: 0;
   margin: 0;
 }
->>>>>>> 022e6367
 :deep(.p-datatable.p-datatable-lg .p-datatable-tbody  > tr > td ) {
   padding-top: 0.5rem !important;
   padding-right: 0.5rem !important;
