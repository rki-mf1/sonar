--- conflicted
+++ resolved
@@ -1,6 +1,4 @@
 <template>
-
-<<<<<<< HEAD
   <div class="table-content">
     
     <DataTable 
@@ -20,14 +18,6 @@
       @rowSelect="onRowSelect" 
       @rowUnselect="onRowUnselect"
       >
-=======
-  <div class="content">
-
-    <DataTable :value="samplesStore.samples" style="max-width: 95vw" size="large" dataKey="name" stripedRows
-      :reorderableColumns="true" @columnReorder="onColReorder" scrollable scrollHeight="flex" sortable
-      @sort="sortingChanged($event)" selectionMode="single" v-model:selection="selectedRow" @rowSelect="onRowSelect"
-      @rowUnselect="onRowUnselect">
->>>>>>> cbbddb9f
       <template #empty> No Results </template>
       <template #header>
         <div style="display: flex; justify-content: space-between; ">
@@ -35,7 +25,6 @@
             <Button icon="pi pi-external-link" label="&nbsp;Export" raised @click="displayDialogExport = true" />
           </div>
           <div style="display: flex; justify-content: flex-end">
-<<<<<<< HEAD
             <MultiSelect 
               v-model="selectedColumns" 
               display="chip" 
@@ -45,10 +34,6 @@
               class="w-full md:w-20rem" 
               @update:modelValue="columnSelection"
               >
-=======
-            <MultiSelect v-model="selectedColumns" display="chip" :options="samplesStore.propertyOptions" filter
-              placeholder="Select Columns" class="w-full md:w-20rem" @update:modelValue="columnSelection">
->>>>>>> cbbddb9f
               <template #value>
                 <div style="margin-top: 5px; margin-left: 5px">
                   {{ selectedColumns.length }} columns selected
@@ -62,14 +47,8 @@
         <template #header>
           <span v-tooltip="metaDataCoverage('name')">Sample Name</span>
         </template>
-<<<<<<< HEAD
         <template #body="slotProps" >
           <div class="cell-content" 
-=======
-        <template #body="slotProps">
-          <div
-            style="height: 1.5em; width: 9rem; text-overflow: ellipsis; overflow: hidden; white-space: nowrap; direction: rtl;"
->>>>>>> cbbddb9f
             :title="slotProps.data.name">
             {{ slotProps.data.name }}
           </div>
@@ -79,7 +58,6 @@
         <template #header>
           <span v-tooltip="metaDataCoverage(column)">{{ column }}</span>
         </template>
-<<<<<<< HEAD
         <template #body="slotProps" >
           <div v-if="column === 'genomic_profiles'" class="cell-content" >
             <div>
@@ -95,19 +73,6 @@
             <div >
               <GenomicProfileLabel
                 v-for="(variant, index) in slotProps.data.proteomic_profiles"
-=======
-        <template #body="slotProps">
-          <div v-if="column === 'genomic_profiles'">
-            <div style="height: 2.5em; width: 20rem; overflow-x: auto; white-space: nowrap">
-              <GenomicProfileLabel v-for="(variant, index) in Object.keys(slotProps.data.genomic_profiles)"
-                :variantString="variant" :annotations="slotProps.data.genomic_profiles[variant]"
-                :isLast="index === Object.keys(slotProps.data.genomic_profiles).length - 1" />
-            </div>
-          </div>
-          <div v-else-if="column === 'proteomic_profiles'">
-            <div style="height: 2.5em; width: 20rem; overflow-x: auto; white-space: nowrap">
-              <GenomicProfileLabel v-for="(variant, index) in slotProps.data.proteomic_profiles"
->>>>>>> cbbddb9f
                 :variantString="variant"
                 :isLast="index === Object.keys(slotProps.data.proteomic_profiles).length - 1" />
             </div>
@@ -172,8 +137,7 @@
     </Dialog>
   </div>
   <Toast ref="toast" />
-<<<<<<< HEAD
-=======
+
   <Toast ref="exportToast" position="bottom-right" group="br">
     <template #container="{ message, closeCallback }">
       <section class="flex p-3 gap-3 " style="border-radius: 10px">
@@ -192,7 +156,6 @@
       </section>
     </template>
   </Toast>
->>>>>>> cbbddb9f
 </template>
 
 <script lang="ts">
@@ -306,11 +269,7 @@
       if (newValue) {
         this.showToastError(newValue);
         // Reset the state to prevent multiple calls
-<<<<<<< HEAD
-        this.samplesStore.errorMessage = "";
-=======
         // this.samplesStore.errorMessage = "";
->>>>>>> cbbddb9f
       }
     }
   }
@@ -319,12 +278,8 @@
 </script>
 
 <style scoped>
-<<<<<<< HEAD
 
 .table-content {
-=======
-.content {
->>>>>>> cbbddb9f
   height: 80%;
   width: 98%;
   display: flex;
