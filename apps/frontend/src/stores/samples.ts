import { defineStore } from 'pinia'
import API from '@/api/API'
import {
  type FilterGroup,
  type FilterGroupRoot,
  type FilterGroupFilters,
  type GenomeFilter,
  type ProfileFilter,
  type FilteredStatistics,
  DjangoFilterType,
  StringDjangoFilterType,
  DateDjangoFilterType,
  type PropertyFilter
} from '@/util/types'
import { reactive } from 'vue'
import { watch } from 'vue'

// called in getters, not allowed in actions
function getFilterGroupFilters(filterGroup: FilterGroup): FilterGroupFilters {
  const summary = {
    andFilter: [] as GenomeFilter[],
    orFilter: [] as FilterGroupFilters[]
  } as FilterGroupFilters
  for (const filter of filterGroup.filters.propertyFilters) {
    if (filter.propertyName && filter.filterType && filter.value) {
      let value = filter.value
      if (Array.isArray(filter.value) && filter.value.every((item) => item instanceof Date)) {
        const date_array = filter.value as Date[]
        if (date_array[1]) {
          filter.filterType = DjangoFilterType.RANGE
          value = parseDateToDateRangeFilter(date_array)
        } else {
          value = []
          //value = new Date(date_array[0]).toISOString().split('T')[0]
        }
      }
      summary.andFilter.push({
        label: filter.label,
        property_name: filter.propertyName,
        filter_type: filter.filterType,
        value: value.toString()
      })
    }
  }
  for (const filter of filterGroup.filters.profileFilters) {
    let valid = true
    const translatedFilter = {} as Record<string, string | number | boolean>
    for (const key of Object.keys(filter) as (keyof ProfileFilter)[]) {
      //snake_case conversion
      let translatedKey = key.replace('AA', '_aa')
      translatedKey = translatedKey.replace(/([A-Z])/g, '_$1').toLowerCase()
      translatedFilter[translatedKey] = filter[key]
      if (!filter[key] && key != 'exclude') {
        valid = false
        break
      }
    }
    if (valid) {
      summary.andFilter.push(translatedFilter)
    }
  }
  for (const filter of filterGroup.filters.repliconFilters) {
    if (filter.accession) {
      summary.andFilter.push({
        label: filter.label,
        accession: filter.accession,
        exclude: filter.exclude
      })
    }
  }
  if (
    filterGroup.filters.lineageFilter.lineageList &&
    filterGroup.filters.lineageFilter.lineageList.length > 0
  ) {
    summary.andFilter.push(filterGroup.filters.lineageFilter)
  }
  for (const subFilterGroup of filterGroup.filterGroups) {
    summary.orFilter.push(getFilterGroupFilters(subFilterGroup))
  }
  return summary
}

function parseDateToDateRangeFilter(data: Date[]) {
  // Parse the first date
  data[0] = new Date(Date.parse(data[0].toString()))
  //  format the date according to your local timezone instead of UTC.
  const formatDateToLocal = (date: Date) => {
    return new Date(date.getTime() - date.getTimezoneOffset() * 60000).toISOString().split('T')[0]
  }

  // Check if there's a second date
  if (data[1]) {
    data[1] = new Date(Date.parse(data[1].toString()))
    const formatted = [formatDateToLocal(data[0]), formatDateToLocal(data[1])]
    return formatted
  } else {
    // If there's no second date, assume a range of one day?
    const nextDay = new Date(Date.parse(data[0].toString()) + 1000 * 60 * 60 * 24)
    return [formatDateToLocal(data[0]), formatDateToLocal(nextDay)]
  }
}

export const useSamplesStore = defineStore('samples', {
  state: () => ({
    samples: [],
    filteredStatistics: {} as FilteredStatistics,
    filteredCount: 0,
    loading: false,
    perPage: 10,
    firstRow: 0,
    filtersChanged: false,
    ordering: '-collection_date' as string,
    timeRange: [] as (Date | null)[],
    propertiesDict: {} as { [key: string]: string[] },
    propertyTableOptions: [] as string[],
    propertyMenuOptions: [] as string[],
<<<<<<< HEAD
    selectedColumns: ['genomic_profiles', 'proteomic_profiles'],
=======
    metaCoverageOptions: [] as string[],
    selectedColumns: ["genomic_profiles", "proteomic_profiles"],
>>>>>>> a0d1bc7c
    propertyValueOptions: {} as {
      [key: string]: {
        options: string[]
        loading: boolean
      }
    },
    repliconAccessionOptions: [] as string[],
    lineageOptions: [] as string[],
    symbolOptions: [] as string[],
    filterGroup: reactive({
      filterGroups: [],
      filters: {
        propertyFilters: [
          {
            fetchOptions: false,
            label: 'Property',
            propertyName: 'collection_date',
            filterType: DateDjangoFilterType.RANGE,
            value: [] as (Date | null)[]
          }
        ],
        profileFilters: [{ label: 'DNA/AA Profile', value: '', exclude: false }],
        repliconFilters: [],
        lineageFilter: {
          label: 'Lineages',
          lineageList: [],
          exclude: false,
          includeSublineages: true,
          isVisible: true
        } // first lineage filter always shown
      }
    }) as FilterGroup,
    DjangoFilterType,
    errorMessage: '',
    lastSentFilterGroup: JSON.stringify({
      filterGroups: [],
      filters: {
        propertyFilters: [],
        profileFilters: [],
        repliconFilters: [],
        lineageFilter: {
          label: 'Lineages',
          lineageList: [],
          exclude: false,
          includeSublineages: true,
          isVisible: true
        }
      }
    })
  }),
  actions: {
    async updateSamples() {
      this.errorMessage = ''
      this.loading = true
      const params = {
        limit: this.perPage,
        offset: this.firstRow,
        ordering: this.ordering
      }
      this.lastSentFilterGroup = JSON.stringify(this.filterGroup)
      const response = await API.getInstance().getSampleGenomes(this.filters, params)
      // Handle errors
      if (response.response && response.response.status) {
        const status = response.response.status
        if (status >= 400 && status < 500) {
          this.errorMessage = 'Client error:\n' + response.response.data.detail
        } else if (status >= 500) {
          this.errorMessage = 'Server error occurred. Please try again later.'
        } else {
          this.errorMessage = 'An unknown error occurred.'
        }
      } else {
        this.samples = response.results
      }
      this.loading = false
      this.filtersChanged = false
    },
    async updateFilteredStatistics() {
      this.filteredStatistics = await API.getInstance().getFilteredStatistics(this.filters)
      this.filteredCount = this.filteredStatistics.filtered_total_count
    },
    async setDefaultTimeRange() {
      const statistics = await API.getInstance().getSampleStatistics()
      this.timeRange = [
        new Date(statistics.first_sample_date),
        new Date(statistics.latest_sample_date ?? Date.now())
      ]
      return this.timeRange
    },
    updatePropertyValueOptions(filter: PropertyFilter) {
      const propertyName = filter.propertyName
      if (this.propertyValueOptions[propertyName]) return
      this.propertyValueOptions[propertyName] = { loading: true, options: [] }
      API.getInstance()
        .getSampleGenomePropertyValueOptions(propertyName)
        .then((res) => {
          this.propertyValueOptions[propertyName].options = res.values
          this.propertyValueOptions[propertyName].loading = false
        })
    },

    async updateSelectedColumns() {
      const properties = [
        'lineage',
        'collection_date',
        'zip_code',
        'lab',
        'sequencing_tech',
        'sequencing_reason',
        'isolation_source',
        'init_upload_date',
        'last_update_date'
      ]
      let columns = [
        ...this.selectedColumns,
        ...properties.filter((prop) => this.propertyTableOptions.includes(prop))
      ]
      columns = [...columns, ...this.propertyTableOptions.filter((prop) => !columns.includes(prop))]
      this.selectedColumns = columns.slice(0, 6)
    },

    async updatePropertyOptions() {
      const res = await API.getInstance().getSampleGenomePropertyOptionsAndTypes()
      const metaData = this.filteredStatistics.meta_data_coverage
      this.propertiesDict = {}
      res.values.forEach((property: { name: string; query_type: string; description: string }) => {
        if (property.query_type === 'value_varchar') {
          this.propertiesDict[property.name] = Object.values(StringDjangoFilterType)
        } else if (property.query_type === 'value_date') {
          this.propertiesDict[property.name] = Object.values(DateDjangoFilterType)
        } else {
          this.propertiesDict[property.name] = Object.values(DjangoFilterType)
        }
      })
      // keep only those properties that have a non-zero coverage, i.e. that are not entirly empty
      // & drop the 'name' column because the ID column is fixed
      this.propertyTableOptions = Object.keys(this.propertiesDict).filter(
        (key) => key !== 'name' && metaData[key] > 0
      )
      this.propertyMenuOptions = [
        'name',
        ...this.propertyTableOptions.filter(
          (prop) => !['genomic_profiles', 'proteomic_profiles', 'lineage'].includes(prop)
        )
      ]
      this.metaCoverageOptions = [
        ... this.propertyMenuOptions.filter(prop => !["name", "init_upload_date", "last_update_date"].includes(prop))
      ]

    },
    async updateRepliconAccessionOptions() {
      const res = await API.getInstance().getRepliconAccessionOptions()
      this.repliconAccessionOptions = res.accessions
    },
    async updateLineageOptions() {
      const res = await API.getInstance().getLineageOptions()
      this.lineageOptions = res.lineages
    },
    async updateSymbolOptions() {
      const res = await API.getInstance().getGeneSymbolOptions()
      this.symbolOptions = res.gene_symbols
    },
    isDateArray(value: any): value is Date[] {
      return Array.isArray(value) && value.every((item) => item instanceof Date)
    },

    initializeWatchers() {
      watch(
        () => this.filterGroup,
        (newFilters, oldFilters) => {
          if (JSON.stringify(newFilters) !== this.lastSentFilterGroup) {
            this.filtersChanged = true
          } else {
            this.filtersChanged = false
          }
        },
        { deep: true }
      )
    }
  },
  getters: {
    filterGroupsFilters(state): FilterGroupRoot {
      return { filters: getFilterGroupFilters(this.filterGroup) }
    },
<<<<<<< HEAD
    filterGroupFiltersHasDateFilter(state): boolean {
      return (
        this.filterGroupsFilters.filters.andFilter.some(
          (item) => item.property_name === 'collection_date'
        ) ||
        this.filterGroupsFilters.filters.orFilter.some((orFilterGroup) =>
          orFilterGroup.andFilter.some((item) => item.property_name === 'collection_date')
        )
      )
    },
=======
>>>>>>> a0d1bc7c
    filters(state): FilterGroupRoot {
      const filters = JSON.parse(JSON.stringify(this.filterGroupsFilters))
      if (!filters.filters?.andFilter) {
        filters.filters.andFilter = []
      }
      return filters as FilterGroupRoot
    }
  }
})

let storeInitialized = false

export function initializeStore() {
  const store = useSamplesStore()

  if (!storeInitialized) {
    storeInitialized = true
  }
}<|MERGE_RESOLUTION|>--- conflicted
+++ resolved
@@ -17,68 +17,66 @@
 
 // called in getters, not allowed in actions
 function getFilterGroupFilters(filterGroup: FilterGroup): FilterGroupFilters {
-  const summary = {
-    andFilter: [] as GenomeFilter[],
-    orFilter: [] as FilterGroupFilters[]
-  } as FilterGroupFilters
-  for (const filter of filterGroup.filters.propertyFilters) {
-    if (filter.propertyName && filter.filterType && filter.value) {
-      let value = filter.value
-      if (Array.isArray(filter.value) && filter.value.every((item) => item instanceof Date)) {
-        const date_array = filter.value as Date[]
-        if (date_array[1]) {
-          filter.filterType = DjangoFilterType.RANGE
-          value = parseDateToDateRangeFilter(date_array)
-        } else {
-          value = []
-          //value = new Date(date_array[0]).toISOString().split('T')[0]
-        }
-      }
-      summary.andFilter.push({
-        label: filter.label,
-        property_name: filter.propertyName,
-        filter_type: filter.filterType,
-        value: value.toString()
-      })
+      const summary = {
+        andFilter: [] as GenomeFilter[],
+        orFilter: [] as FilterGroupFilters[]
+      } as FilterGroupFilters
+      for (const filter of filterGroup.filters.propertyFilters) {
+        if (filter.propertyName && filter.filterType && filter.value) {
+          var value = filter.value
+          if (Array.isArray(filter.value) && filter.value.every(item => item instanceof Date)) {
+            var date_array = filter.value as Date[]
+            if (date_array[1]) {
+              filter.filterType = DjangoFilterType.RANGE
+              value = parseDateToDateRangeFilter(date_array)
+            } else {
+              value = []
+              //value = new Date(date_array[0]).toISOString().split('T')[0]
+            }
+          }
+          summary.andFilter.push({
+            label: filter.label,
+            property_name: filter.propertyName,
+            filter_type: filter.filterType,
+            value: value.toString()
+          })
+        }
+      }
+      for (const filter of filterGroup.filters.profileFilters) {
+        var valid = true
+        const translatedFilter = {} as Record<string, string | number | boolean>
+        for (const key of Object.keys(filter) as (keyof ProfileFilter)[]) {
+          //snake_case conversion
+          var translatedKey = key.replace('AA', '_aa')
+          translatedKey = translatedKey.replace(/([A-Z])/g, '_$1').toLowerCase()
+          translatedFilter[translatedKey] = filter[key]
+          if (!filter[key] && key != 'exclude') {
+            valid = false
+            break
+          }
+        }
+        if (valid) {
+          summary.andFilter.push(translatedFilter)
+        }
+      }
+      for (const filter of filterGroup.filters.repliconFilters) {
+        if (filter.accession) {
+          summary.andFilter.push({
+            label: filter.label,
+            accession: filter.accession,
+            exclude: filter.exclude
+          })
+        }
+      }
+      if (filterGroup.filters.lineageFilter.lineageList
+            && filterGroup.filters.lineageFilter.lineageList.length > 0) {
+          summary.andFilter.push(filterGroup.filters.lineageFilter)
+      }
+      for (const subFilterGroup of filterGroup.filterGroups) {
+        summary.orFilter.push(getFilterGroupFilters(subFilterGroup))
+      }
+      return summary
     }
-  }
-  for (const filter of filterGroup.filters.profileFilters) {
-    let valid = true
-    const translatedFilter = {} as Record<string, string | number | boolean>
-    for (const key of Object.keys(filter) as (keyof ProfileFilter)[]) {
-      //snake_case conversion
-      let translatedKey = key.replace('AA', '_aa')
-      translatedKey = translatedKey.replace(/([A-Z])/g, '_$1').toLowerCase()
-      translatedFilter[translatedKey] = filter[key]
-      if (!filter[key] && key != 'exclude') {
-        valid = false
-        break
-      }
-    }
-    if (valid) {
-      summary.andFilter.push(translatedFilter)
-    }
-  }
-  for (const filter of filterGroup.filters.repliconFilters) {
-    if (filter.accession) {
-      summary.andFilter.push({
-        label: filter.label,
-        accession: filter.accession,
-        exclude: filter.exclude
-      })
-    }
-  }
-  if (
-    filterGroup.filters.lineageFilter.lineageList &&
-    filterGroup.filters.lineageFilter.lineageList.length > 0
-  ) {
-    summary.andFilter.push(filterGroup.filters.lineageFilter)
-  }
-  for (const subFilterGroup of filterGroup.filterGroups) {
-    summary.orFilter.push(getFilterGroupFilters(subFilterGroup))
-  }
-  return summary
-}
 
 function parseDateToDateRangeFilter(data: Date[]) {
   // Parse the first date
@@ -114,12 +112,8 @@
     propertiesDict: {} as { [key: string]: string[] },
     propertyTableOptions: [] as string[],
     propertyMenuOptions: [] as string[],
-<<<<<<< HEAD
+    metaCoverageOptions: [] as string[],
     selectedColumns: ['genomic_profiles', 'proteomic_profiles'],
-=======
-    metaCoverageOptions: [] as string[],
-    selectedColumns: ["genomic_profiles", "proteomic_profiles"],
->>>>>>> a0d1bc7c
     propertyValueOptions: {} as {
       [key: string]: {
         options: string[]
@@ -300,23 +294,11 @@
       )
     }
   },
+},
   getters: {
     filterGroupsFilters(state): FilterGroupRoot {
       return { filters: getFilterGroupFilters(this.filterGroup) }
     },
-<<<<<<< HEAD
-    filterGroupFiltersHasDateFilter(state): boolean {
-      return (
-        this.filterGroupsFilters.filters.andFilter.some(
-          (item) => item.property_name === 'collection_date'
-        ) ||
-        this.filterGroupsFilters.filters.orFilter.some((orFilterGroup) =>
-          orFilterGroup.andFilter.some((item) => item.property_name === 'collection_date')
-        )
-      )
-    },
-=======
->>>>>>> a0d1bc7c
     filters(state): FilterGroupRoot {
       const filters = JSON.parse(JSON.stringify(this.filterGroupsFilters))
       if (!filters.filters?.andFilter) {
