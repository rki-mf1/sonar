--- conflicted
+++ resolved
@@ -87,12 +87,7 @@
     getFilteredStatistics(params: FilterGroupRoot) {
         const queryString = this.parseQueryString(params)
         const url = `samples/filtered_statistics/${queryString}`
-<<<<<<< HEAD
-        return this.getRequest(url, {}, false)
-=======
-        console.log(url)
-        return this.getRequest(url, {} as JSON, false)
->>>>>>> a5c8df2b
+        return this.getRequest(url, {} as JSON, false)
     }
     async getSampleGenomesExport(params: FilterGroupRoot, columns: string[], ordering: string, xls = true) {
         const exportColumns: string[] = ['name', ...columns]
