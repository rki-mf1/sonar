version: '3'

services:
  postgres:
    image: postgres:alpine
    container_name: dev-covsonar-db
    restart: unless-stopped
    command: -c config_file=/etc/postgresql/postgresql.conf
    volumes:
      # Have to check that the configuration is actually loaded. Right now, I'm following the same approach as the official PostgreSQL Docker
      - ./conf/customPostgresql.conf:/etc/postgresql/postgresql.conf
      - './conf/initdb/:/docker-entrypoint-initdb.d/'
      # This exact path inside the container needs to be mapped to a volume,
      # otherwise it will automatically be mapped to a volume inside of the
      # host's /var/lib/docker/volumes directory
      - ./postgres-data:/var/lib/postgresql/data
    env_file:
      - conf/dev_db.env
      - conf/dev_django.env
    ports:
<<<<<<< HEAD
      - "5432"
    healthcheck:
      test: ["CMD-SHELL", "pg_isready -U postgres"]
      interval: 5s
      timeout: 5s
      retries: 5
=======
      - "5432:5432"
>>>>>>> 38abafc8

  dev-django:
    image: backend_dev:local # hint: must be built before, use "build_docker_dev.ps1"
    env_file:
      - conf/dev_django.env
      - conf/dev_secrets.env
    container_name: dev-covsonar-django
    restart: unless-stopped
    command: gunicorn  --workers 2 --threads 2 --bind 0.0.0.0:9080 covsonar_backend.wsgi:application --timeout 300
    # command: python manage.py runserver 0.0.0.0:9080
    # enable this and "django_extensions" in settings.dev to enable per request profiling
    # also create the ./profiler directory in project root
    # command: python manage.py runprofileserver --use-cprofile --prof-path=/code/profiler 0.0.0.0:9080
    volumes:
      - .:/code
      - ./covsonar2_server/test/media:/covsonarmedia
      - ./covsonar2_server/test/static:/staticfiles
      - ./logs/:/covsonarlogs
      - ./input-logs/:/input-logs
    depends_on:
      redis:
        condition: service_started
      postgres:
        condition: service_healthy
    ports:
      # to access directly, normally can use localhost:8000 via the nginx proxy
      - "9080"

  dev-django-apscheduler:
    image: backend_dev:local # hint: must be built before, use "build_docker_dev.ps1"
    env_file:
      - conf/dev_django.env
      - conf/dev_secrets.env
    container_name: dev-covsonar-django-apscheduler
    restart: on-failure
    command: >
      bash -c "python manage.py migrate && python manage.py runapscheduler"
    volumes:
      - .:/code
    depends_on:
      postgres:
        condition: service_healthy

  backend-nginx:
    build:
      context: ./nginx
    volumes:
      - ./nginx/covsonar.conf:/etc/nginx/conf.d/default.conf
      - ./covsonar2_server/test/static:/staticfiles
      - ./covsonar2_server/test/media:/mediafiles
    ports:
      - "8000:8000"
    depends_on:
      - "dev-django"

  redis:
    image: redis:7
    container_name: dev-covsonar-cache
    restart: unless-stopped
    ports:
      - "6379"
  celery-workers:
    container_name: celery-workers
    image: backend_dev:local
    # The workers (concurrency, autoscale) are affected by the SAMPLE_BATCH_SIZE parameter in backend. For example, 
    # if the concurrency is set too high and the SAMPLE_BATCH_SIZE is too high,
    # this will not speed up the process. You need to lower SAMPLE_BATCH_SIZE into smaller chunks to gain the benefits
    # --autoscale max, min  means will have at least min and at most max concurrent worker subprocesses for a given worker instance.
    # command: celery -A covsonar_backend worker --loglevel DEBUG -Ofair  --autoscale=5,0 -E --max-tasks-per-child 15 --time-limit 180
    # --concurrency=N means will have exactly N worker subprocesses for your worker instance (meaning the worker instance can handle N conccurent tasks).
    command: celery -A covsonar_backend worker --loglevel DEBUG -Ofair  --concurrency=4 -E --max-tasks-per-child 8 --time-limit 600 -n Bob
    volumes:
      - .:/code # working directory of import process
    env_file:
      - conf/dev_django.env
      - conf/dev_secrets.env
    depends_on:
      - redis
      - dev-django
  celery-mornitor:
    container_name: celery-mornitor
    image: backend_dev:local
    command: celery -A covsonar_backend flower --port=5555 --basic_auth=note:123456
    env_file:
      - conf/dev_django.env
      - conf/dev_secrets.env
    ports:
      - "5555:5555"
    depends_on:
      - redis
      - dev-django
      - celery-workers
<|MERGE_RESOLUTION|>--- conflicted
+++ resolved
@@ -1,122 +1,118 @@
-version: '3'
-
-services:
-  postgres:
-    image: postgres:alpine
-    container_name: dev-covsonar-db
-    restart: unless-stopped
-    command: -c config_file=/etc/postgresql/postgresql.conf
-    volumes:
-      # Have to check that the configuration is actually loaded. Right now, I'm following the same approach as the official PostgreSQL Docker
-      - ./conf/customPostgresql.conf:/etc/postgresql/postgresql.conf
-      - './conf/initdb/:/docker-entrypoint-initdb.d/'
-      # This exact path inside the container needs to be mapped to a volume,
-      # otherwise it will automatically be mapped to a volume inside of the
-      # host's /var/lib/docker/volumes directory
-      - ./postgres-data:/var/lib/postgresql/data
-    env_file:
-      - conf/dev_db.env
-      - conf/dev_django.env
-    ports:
-<<<<<<< HEAD
-      - "5432"
-    healthcheck:
-      test: ["CMD-SHELL", "pg_isready -U postgres"]
-      interval: 5s
-      timeout: 5s
-      retries: 5
-=======
-      - "5432:5432"
->>>>>>> 38abafc8
-
-  dev-django:
-    image: backend_dev:local # hint: must be built before, use "build_docker_dev.ps1"
-    env_file:
-      - conf/dev_django.env
-      - conf/dev_secrets.env
-    container_name: dev-covsonar-django
-    restart: unless-stopped
-    command: gunicorn  --workers 2 --threads 2 --bind 0.0.0.0:9080 covsonar_backend.wsgi:application --timeout 300
-    # command: python manage.py runserver 0.0.0.0:9080
-    # enable this and "django_extensions" in settings.dev to enable per request profiling
-    # also create the ./profiler directory in project root
-    # command: python manage.py runprofileserver --use-cprofile --prof-path=/code/profiler 0.0.0.0:9080
-    volumes:
-      - .:/code
-      - ./covsonar2_server/test/media:/covsonarmedia
-      - ./covsonar2_server/test/static:/staticfiles
-      - ./logs/:/covsonarlogs
-      - ./input-logs/:/input-logs
-    depends_on:
-      redis:
-        condition: service_started
-      postgres:
-        condition: service_healthy
-    ports:
-      # to access directly, normally can use localhost:8000 via the nginx proxy
-      - "9080"
-
-  dev-django-apscheduler:
-    image: backend_dev:local # hint: must be built before, use "build_docker_dev.ps1"
-    env_file:
-      - conf/dev_django.env
-      - conf/dev_secrets.env
-    container_name: dev-covsonar-django-apscheduler
-    restart: on-failure
-    command: >
-      bash -c "python manage.py migrate && python manage.py runapscheduler"
-    volumes:
-      - .:/code
-    depends_on:
-      postgres:
-        condition: service_healthy
-
-  backend-nginx:
-    build:
-      context: ./nginx
-    volumes:
-      - ./nginx/covsonar.conf:/etc/nginx/conf.d/default.conf
-      - ./covsonar2_server/test/static:/staticfiles
-      - ./covsonar2_server/test/media:/mediafiles
-    ports:
-      - "8000:8000"
-    depends_on:
-      - "dev-django"
-
-  redis:
-    image: redis:7
-    container_name: dev-covsonar-cache
-    restart: unless-stopped
-    ports:
-      - "6379"
-  celery-workers:
-    container_name: celery-workers
-    image: backend_dev:local
-    # The workers (concurrency, autoscale) are affected by the SAMPLE_BATCH_SIZE parameter in backend. For example, 
-    # if the concurrency is set too high and the SAMPLE_BATCH_SIZE is too high,
-    # this will not speed up the process. You need to lower SAMPLE_BATCH_SIZE into smaller chunks to gain the benefits
-    # --autoscale max, min  means will have at least min and at most max concurrent worker subprocesses for a given worker instance.
-    # command: celery -A covsonar_backend worker --loglevel DEBUG -Ofair  --autoscale=5,0 -E --max-tasks-per-child 15 --time-limit 180
-    # --concurrency=N means will have exactly N worker subprocesses for your worker instance (meaning the worker instance can handle N conccurent tasks).
-    command: celery -A covsonar_backend worker --loglevel DEBUG -Ofair  --concurrency=4 -E --max-tasks-per-child 8 --time-limit 600 -n Bob
-    volumes:
-      - .:/code # working directory of import process
-    env_file:
-      - conf/dev_django.env
-      - conf/dev_secrets.env
-    depends_on:
-      - redis
-      - dev-django
-  celery-mornitor:
-    container_name: celery-mornitor
-    image: backend_dev:local
-    command: celery -A covsonar_backend flower --port=5555 --basic_auth=note:123456
-    env_file:
-      - conf/dev_django.env
-      - conf/dev_secrets.env
-    ports:
-      - "5555:5555"
-    depends_on:
-      - redis
-      - dev-django
-      - celery-workers
+version: '3'
+
+services:
+  postgres:
+    image: postgres:alpine
+    container_name: dev-covsonar-db
+    restart: unless-stopped
+    command: -c config_file=/etc/postgresql/postgresql.conf
+    volumes:
+      # Have to check that the configuration is actually loaded. Right now, I'm following the same approach as the official PostgreSQL Docker
+      - ./conf/customPostgresql.conf:/etc/postgresql/postgresql.conf
+      - './conf/initdb/:/docker-entrypoint-initdb.d/'
+      # This exact path inside the container needs to be mapped to a volume,
+      # otherwise it will automatically be mapped to a volume inside of the
+      # host's /var/lib/docker/volumes directory
+      - ./postgres-data:/var/lib/postgresql/data
+    env_file:
+      - conf/dev_db.env
+      - conf/dev_django.env
+    ports:
+      - "5432:5432"
+    healthcheck:
+      test: ["CMD-SHELL", "pg_isready -U postgres"]
+      interval: 5s
+      timeout: 5s
+      retries: 5
+
+  dev-django:
+    image: backend_dev:local # hint: must be built before, use "build_docker_dev.ps1"
+    env_file:
+      - conf/dev_django.env
+      - conf/dev_secrets.env
+    container_name: dev-covsonar-django
+    restart: unless-stopped
+    command: gunicorn  --workers 2 --threads 2 --bind 0.0.0.0:9080 covsonar_backend.wsgi:application --timeout 300
+    # command: python manage.py runserver 0.0.0.0:9080
+    # enable this and "django_extensions" in settings.dev to enable per request profiling
+    # also create the ./profiler directory in project root
+    # command: python manage.py runprofileserver --use-cprofile --prof-path=/code/profiler 0.0.0.0:9080
+    volumes:
+      - .:/code
+      - ./covsonar2_server/test/media:/covsonarmedia
+      - ./covsonar2_server/test/static:/staticfiles
+      - ./logs/:/covsonarlogs
+      - ./input-logs/:/input-logs
+    depends_on:
+      redis:
+        condition: service_started
+      postgres:
+        condition: service_healthy
+    ports:
+      # to access directly, normally can use localhost:8000 via the nginx proxy
+      - "9080"
+
+  dev-django-apscheduler:
+    image: backend_dev:local # hint: must be built before, use "build_docker_dev.ps1"
+    env_file:
+      - conf/dev_django.env
+      - conf/dev_secrets.env
+    container_name: dev-covsonar-django-apscheduler
+    restart: on-failure
+    command: >
+      bash -c "python manage.py migrate && python manage.py runapscheduler"
+    volumes:
+      - .:/code
+    depends_on:
+      postgres:
+        condition: service_healthy
+
+  backend-nginx:
+    build:
+      context: ./nginx
+    volumes:
+      - ./nginx/covsonar.conf:/etc/nginx/conf.d/default.conf
+      - ./covsonar2_server/test/static:/staticfiles
+      - ./covsonar2_server/test/media:/mediafiles
+    ports:
+      - "8000:8000"
+    depends_on:
+      - "dev-django"
+
+  redis:
+    image: redis:7
+    container_name: dev-covsonar-cache
+    restart: unless-stopped
+    ports:
+      - "6379"
+  celery-workers:
+    container_name: celery-workers
+    image: backend_dev:local
+    # The workers (concurrency, autoscale) are affected by the SAMPLE_BATCH_SIZE parameter in backend. For example, 
+    # if the concurrency is set too high and the SAMPLE_BATCH_SIZE is too high,
+    # this will not speed up the process. You need to lower SAMPLE_BATCH_SIZE into smaller chunks to gain the benefits
+    # --autoscale max, min  means will have at least min and at most max concurrent worker subprocesses for a given worker instance.
+    # command: celery -A covsonar_backend worker --loglevel DEBUG -Ofair  --autoscale=5,0 -E --max-tasks-per-child 15 --time-limit 180
+    # --concurrency=N means will have exactly N worker subprocesses for your worker instance (meaning the worker instance can handle N conccurent tasks).
+    command: celery -A covsonar_backend worker --loglevel DEBUG -Ofair  --concurrency=4 -E --max-tasks-per-child 8 --time-limit 600 -n Bob
+    volumes:
+      - .:/code # working directory of import process
+    env_file:
+      - conf/dev_django.env
+      - conf/dev_secrets.env
+    depends_on:
+      - redis
+      - dev-django
+  celery-mornitor:
+    container_name: celery-mornitor
+    image: backend_dev:local
+    command: celery -A covsonar_backend flower --port=5555 --basic_auth=note:123456
+    env_file:
+      - conf/dev_django.env
+      - conf/dev_secrets.env
+    ports:
+      - "5555:5555"
+    depends_on:
+      - redis
+      - dev-django
+      - celery-workers