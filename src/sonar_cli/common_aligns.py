--- conflicted
+++ resolved
@@ -3,11 +3,8 @@
 
 from Bio.Align.Applications import MafftCommandline
 import parasail
-<<<<<<< HEAD
 import psutil
 from pywfa import cigartuples_to_str
-=======
->>>>>>> 23b4f466
 from pywfa import WavefrontAligner
 from sonar_cli.logging import LoggingConfigurator
 
