name: test

on:
  push:

<<<<<<< HEAD
permissions:
  contents: read
  pages: write
  id-token: write
=======
permissions: write-all
>>>>>>> 0f944645

concurrency:
  group: "pages"
  cancel-in-progress: true

jobs:
  test:
    environment:
      name: github-pages
      url: ${{ steps.deployment.outputs.page_url }}
    runs-on: ubuntu-latest
    steps:
      - name: Check out pipeline code
        uses: actions/checkout@v4
      
      - name: Extract branch name
        shell: bash
        run: echo "branch=${GITHUB_HEAD_REF:-${GITHUB_REF#refs/heads/}}" >> $GITHUB_OUTPUT
        id: extract_branch


      - name: Build the backend container
        run: |
          cp template.env .env
          docker build -t backend_dev:local -f Dockerfile .

      - name: Bring up containers
        run: docker compose -f docker-compose-dev.yml up --detach --quiet-pull

      - name: Install testing dependencies
        run: docker compose -f docker-compose-dev.yml exec -t dev-django pip install --no-cache-dir --disable-pip-version-check -r requirements-testing.txt
          
      - name: Run tests
        run: docker compose -f docker-compose-dev.yml exec -T dev-django coverage run ./manage.py test --no-input

      - name: Generate reports
<<<<<<< HEAD
        run: docker compose -f docker-compose-dev.yml exec -T dev-django coverage html
=======
        run: docker compose -f docker-compose-dev.yml exec -T dev-django coverage html -d 'coverage/${{ steps.extract_branch.outputs.branch }}/'
>>>>>>> 0f944645
        
      - name: Setup Pages
        uses: actions/configure-pages@v5
        
      - name: Upload artifact
        uses: actions/upload-pages-artifact@v3
        with:
          path: 'coverage'
<<<<<<< HEAD
      - name: Deploy to GitHub Pages
        id: deployment
        uses: actions/deploy-pages@v4
        
      - uses: jwalton/gh-find-current-pr@v1
        id: finder

      - name: Publish coverage summary
        uses: marocchino/sticky-pull-request-comment@v2
        with:
          header: Coverage Report
          message: '[Report]( ${{ steps.deployment.outputs.page_url }})'
          number: ${{ steps.finder.outputs.pr }}
=======

      - name: Deploy to GitHub Pages
        id: pages-deployment
        uses: actions/deploy-pages@v4

      - name: Find current PR
        uses: jwalton/gh-find-current-pr@master
        id: findPr
        with:
          state: open

      - name: Comment coverage page link
        uses: thollander/actions-comment-pull-request@v2
        with:
          message: |
              [Coverage Report]( ${{ steps.pages-deployment.outputs.page_url }}/${{ steps.extract_branch.outputs.branch }}/)
          comment_tag: 'coverage-link'
          pr_number: ${{ steps.findPr.outputs.pr }}
>>>>>>> 0f944645
<|MERGE_RESOLUTION|>--- conflicted
+++ resolved
@@ -3,14 +3,7 @@
 on:
   push:
 
-<<<<<<< HEAD
-permissions:
-  contents: read
-  pages: write
-  id-token: write
-=======
 permissions: write-all
->>>>>>> 0f944645
 
 concurrency:
   group: "pages"
@@ -47,11 +40,7 @@
         run: docker compose -f docker-compose-dev.yml exec -T dev-django coverage run ./manage.py test --no-input
 
       - name: Generate reports
-<<<<<<< HEAD
-        run: docker compose -f docker-compose-dev.yml exec -T dev-django coverage html
-=======
         run: docker compose -f docker-compose-dev.yml exec -T dev-django coverage html -d 'coverage/${{ steps.extract_branch.outputs.branch }}/'
->>>>>>> 0f944645
         
       - name: Setup Pages
         uses: actions/configure-pages@v5
@@ -60,21 +49,6 @@
         uses: actions/upload-pages-artifact@v3
         with:
           path: 'coverage'
-<<<<<<< HEAD
-      - name: Deploy to GitHub Pages
-        id: deployment
-        uses: actions/deploy-pages@v4
-        
-      - uses: jwalton/gh-find-current-pr@v1
-        id: finder
-
-      - name: Publish coverage summary
-        uses: marocchino/sticky-pull-request-comment@v2
-        with:
-          header: Coverage Report
-          message: '[Report]( ${{ steps.deployment.outputs.page_url }})'
-          number: ${{ steps.finder.outputs.pr }}
-=======
 
       - name: Deploy to GitHub Pages
         id: pages-deployment
@@ -92,5 +66,4 @@
           message: |
               [Coverage Report]( ${{ steps.pages-deployment.outputs.page_url }}/${{ steps.extract_branch.outputs.branch }}/)
           comment_tag: 'coverage-link'
-          pr_number: ${{ steps.findPr.outputs.pr }}
->>>>>>> 0f944645
+          pr_number: ${{ steps.findPr.outputs.pr }}