name: test cli with backend
on:
  pull_request:
    paths:
      - 'apps/backend/**'
      - 'apps/cli/**'
  workflow_dispatch:
jobs:
  test:
    runs-on: ubuntu-latest
    defaults:
      run:
        shell: bash -el {0}
    steps:
      - name: Checkout 🐶
        uses: actions/checkout@v4
        with:
          ref: ${{ github.head_ref }}
      - name: Install base dependencies (python, poetry, mafft, ...)
        uses: conda-incubator/setup-miniconda@v3
        with:
          miniforge-version: latest
          channels: conda-forge,bioconda
          conda-remove-defaults: "true"
          activate-environment: "sonar-cli"
          environment-file: apps/cli/environment.yml
          python-version: 3.11
          auto-activate-base: false
      - name: Install python dependencies
        working-directory: ./apps/cli
        run: |
          conda info
<<<<<<< HEAD
          poetry lock
=======
>>>>>>> b0f63ae3
          poetry install
          poetry run pip install git+https://git@github.com/kcleal/pywfa.git@9c5e192
      - name: Hello sonar-cli 🐶
        run: sonar-cli -v
      - name: Start backend containers 🙈
        working-directory: ./apps/backend
        id: docker_compose_build
        run: |
          ./scripts/linux/build-docker-dev.sh
          ./scripts/linux/dc-gh-action.sh up -d --build --wait
      - name: Run Pytest 🐶
        working-directory: ./apps/cli
        env:
          API_URL: "http://127.0.0.1:8000/api"
          LOG_LEVEL: "DEBUG"
          CHUNK_SIZE: 100
          ANNO_TOOL_PATH: "snpEff"
          ANNO_CHUNK_SIZE: 50
        run: poetry run pytest --cov --cache-clear --dist loadgroup -rfeP -x tests/
    # - name: Stop containers 🙈
    #   working-directory: sonar-backend
    #   if: always()
    #   run: docker compose -f "docker-compose.test-gh.yml" down<|MERGE_RESOLUTION|>--- conflicted
+++ resolved
@@ -30,10 +30,6 @@
         working-directory: ./apps/cli
         run: |
           conda info
-<<<<<<< HEAD
-          poetry lock
-=======
->>>>>>> b0f63ae3
           poetry install
           poetry run pip install git+https://git@github.com/kcleal/pywfa.git@9c5e192
       - name: Hello sonar-cli 🐶
