--- conflicted
+++ resolved
@@ -1,283 +1,279 @@
-from datetime import datetime
-from django.db import models
-from django.db.models import UniqueConstraint
-
-
-class Sequence(models.Model):
-    seqhash = models.CharField(unique=True, max_length=200)
-
-    class Meta:
-        db_table = "sequence"
-
-
-class Alignment(models.Model):
-    replicon = models.ForeignKey("Replicon", models.DO_NOTHING, blank=True, null=True)
-    sequence = models.ForeignKey(
-        "Sequence", models.DO_NOTHING, blank=True, null=True, related_name="alignments"
-    )
-
-    class Meta:
-        indexes = [
-            models.Index(
-                fields=["replicon", "sequence"],
-            )
-        ]
-        constraints = [
-            UniqueConstraint(
-                name="unique_alignment",
-                fields=["replicon", "sequence"],
-            ),
-        ]
-        db_table = "alignment"
-
-
-class Alignment2Mutation(models.Model):
-    alignment = models.ForeignKey(Alignment, models.DO_NOTHING)
-    mutation = models.ForeignKey("Mutation", models.DO_NOTHING, blank=True, null=True)
-
-    class Meta:
-        indexes = [
-            models.Index(
-                fields=["alignment", "mutation"],
-            )
-        ]
-        db_table = "alignment2mutation"
-        constraints = [
-            UniqueConstraint(
-                name="unique_alignment2mutation",
-                fields=["mutation", "alignment"],
-            ),
-        ]
-
-
-class AnnotationType(models.Model):
-    seq_ontology = models.CharField(max_length=50, blank=True, null=True)
-    region = models.CharField(max_length=50, blank=True, null=True)
-    impact = models.CharField(max_length=20, blank=True, null=True)
-
-    class Meta:
-        db_table = "annotation_type"
-        constraints = [
-            UniqueConstraint(
-                name="unique_annotation",
-                fields=["seq_ontology", "region", "impact"],
-            ),
-            UniqueConstraint(
-                name="unique_annotation_null_region",
-                fields=["seq_ontology", "impact"],
-                condition=models.Q(region__isnull=True),
-            ),
-        ]
-
-
-class Replicon(models.Model):
-    length = models.BigIntegerField(blank=True, null=True)
-    sequence = models.TextField(blank=True, null=True)
-    accession = models.CharField(max_length=50, unique=True, blank=True, null=True)
-    description = models.CharField(max_length=400, blank=True, null=True)
-    type = models.CharField(max_length=50, blank=True, null=True)
-    segment_number = models.BigIntegerField(blank=True, null=True)
-    reference = models.ForeignKey("Reference", models.DO_NOTHING, blank=True, null=True)
-
-    class Meta:
-        db_table = "replicon"
-
-
-class Gene(models.Model):
-    description = models.CharField(max_length=100, blank=True, null=True)
-    start = models.BigIntegerField(blank=True, null=True)
-    end = models.BigIntegerField(blank=True, null=True)
-    strand = models.BigIntegerField(blank=True, null=True)
-    gene_symbol = models.CharField(max_length=50, blank=True, null=True)
-    cds_symbol = models.CharField(max_length=50, blank=True, null=True)
-    gene_accession = models.CharField(max_length=50, unique=True, blank=True, null=True)
-    cds_accession = models.CharField(max_length=50, unique=True, blank=True, null=True)
-    gene_sequence = models.TextField(blank=True, null=True)
-    cds_sequence = models.TextField(blank=True, null=True)
-
-    replicon = models.ForeignKey(Replicon, models.DO_NOTHING, blank=True, null=True)
-
-    class Meta:
-        db_table = "gene"
-
-
-class GeneSegment(models.Model):
-    gene = models.ForeignKey(Gene, models.DO_NOTHING, blank=True, null=True)
-    start = models.BigIntegerField()
-    end = models.BigIntegerField()
-    strand = models.BigIntegerField()
-    base = models.FloatField()
-    segment = models.BigIntegerField()
-
-    class Meta:
-        db_table = "gene_segment"
-
-
-class Lineages(models.Model):
-    lineage = models.CharField(max_length=100, unique=True)
-    parent_lineage = models.ForeignKey(
-        "self",
-        on_delete=models.DO_NOTHING,
-        blank=True,
-        null=True,
-    )
-
-    class Meta:
-        db_table = "lineages"
-
-
-class Reference(models.Model):
-    name = models.CharField(max_length=50, unique=True, blank=True, null=True)
-    accession = models.CharField(max_length=50, unique=True, blank=True, null=True)
-    description = models.CharField(max_length=400, blank=True, null=True)
-    organism = models.CharField(max_length=50, blank=True, null=True)
-    mol_type = models.CharField(max_length=50, blank=True, null=True)
-    isolate = models.CharField(max_length=50, blank=True, null=True)
-    host = models.CharField(max_length=50, blank=True, null=True)
-    db_xref = models.CharField(max_length=50, blank=True, null=True, unique=True)
-    country = models.CharField(max_length=50, blank=True, null=True)
-    collection_date = models.DateField(blank=True, null=True)
-    translation_id = models.IntegerField()
-
-    class Meta:
-        db_table = "reference"
-
-
-class Property(models.Model):
-    name = models.CharField(max_length=50, unique=True)
-    datatype = models.CharField(max_length=50)
-    querytype = models.CharField(max_length=50, blank=True, null=True)
-    description = models.CharField(max_length=400, blank=True, null=True)
-    target = models.CharField(max_length=50, blank=True, null=True)
-    standard = models.CharField(max_length=50, blank=True, null=True)
-
-    class Meta:
-        db_table = "property"
-
-
-class Sample(models.Model):
-    name = models.CharField(max_length=100, unique=True, blank=True, null=True)
-    datahash = models.CharField(max_length=50, blank=True, null=True)
-    sequence = models.ForeignKey(
-        Sequence, models.DO_NOTHING, blank=True, null=True, related_name="samples"
-    )
-    sequencing_tech = models.CharField(max_length=50, blank=True, null=True)
-    processing_date = models.DateField(blank=True, null=True)
-    country = models.CharField(max_length=50, blank=True, null=True)
-    host = models.CharField(max_length=50, blank=True, null=True)
-    zip_code = models.CharField(max_length=50, blank=True, null=True)
-    lab = models.CharField(max_length=50, blank=True, null=True)
-    lineage = models.CharField(max_length=50, blank=True, null=True)
-    genome_completeness = models.CharField(max_length=50, blank=True, null=True)
-    length = models.IntegerField(blank=True, null=True)
-    collection_date = models.DateField(blank=True, null=True)
-
-    class Meta:
-        db_table = "sample"
-
-
-class Sample2Property(models.Model):
-    property = models.ForeignKey(Property, models.DO_NOTHING)
-    sample = models.ForeignKey(Sample, models.DO_NOTHING, related_name="properties")
-    value_integer = models.BigIntegerField(blank=True, null=True)
-    value_float = models.DecimalField(
-        max_digits=10, decimal_places=10, blank=True, null=True
-    )
-    value_text = models.TextField(blank=True, null=True)
-    value_varchar = models.CharField(max_length=400, blank=True, null=True)
-    value_blob = models.BinaryField(blank=True, null=True)
-    value_date = models.DateField(blank=True, null=True)
-    value_zip = models.CharField(max_length=100, blank=True, null=True)
-
-    class Meta:
-        db_table = "sample2property"
-        constraints = [
-            UniqueConstraint(
-                name="unique_property2sample",
-                fields=["property", "sample"],
-            ),
-        ]
-
-
-class Mutation(models.Model):
-    gene = models.ForeignKey("Gene", models.DO_NOTHING, blank=True, null=True)
-    replicon = models.ForeignKey(Replicon, models.DO_NOTHING, blank=True, null=True)
-<<<<<<< HEAD
-    ref = models.CharField(max_length=400, blank=True, null=True)
-=======
-    ref = models.CharField(max_length=5000, blank=True, null=True)
->>>>>>> 94884f2d
-    alt = models.CharField(max_length=400, blank=True, null=True)
-    start = models.BigIntegerField(blank=True, null=True)
-    end = models.BigIntegerField(blank=True, null=True)
-    parent_id = models.BigIntegerField(blank=True, null=True)
-    alignments = models.ManyToManyField(
-        Alignment, through="Alignment2Mutation", related_name="mutations"
-    )
-    type = models.CharField(
-        max_length=50, blank=True, null=True
-    )  # cds / nt / intergenic
-
-    class Meta:
-        db_table = "mutation"
-        indexes = [
-            models.Index(fields=["gene"]),
-            models.Index(fields=["start"]),
-            models.Index(fields=["end"]),
-            models.Index(fields=["ref"]),
-            models.Index(fields=["alt"]),
-            models.Index(fields=["type"]),
-        ]
-        constraints = [
-            UniqueConstraint(
-                name="unique_mutation",
-                fields=["ref", "alt", "start", "end", "type", "gene", "replicon"],
-            ),
-            UniqueConstraint(
-                name="unique_mutation_null_gene",
-                fields=["ref", "alt", "start", "end", "type", "replicon"],
-                condition=models.Q(gene__isnull=True),
-            ),
-            UniqueConstraint(
-                name="unique_mutation_null_alt",
-                fields=["ref", "start", "end", "type", "gene", "replicon"],
-                condition=models.Q(alt__isnull=True),
-            ),
-            UniqueConstraint(
-                name="unique_mutation_null_alt_null_gene",
-                fields=["ref", "start", "end", "type", "replicon"],
-                condition=models.Q(alt__isnull=True) & models.Q(gene__isnull=True),
-            ),
-        ]
-
-
-class Mutation2Annotation(models.Model):
-    mutation = models.ForeignKey(Mutation, models.DO_NOTHING, blank=True, null=True)
-    alignment = models.ForeignKey(Alignment, models.DO_NOTHING, blank=True, null=True)
-    annotation = models.ForeignKey(
-        AnnotationType, models.DO_NOTHING, blank=True, null=True
-    )
-
-    class Meta:
-        db_table = "mutation2annotation"
-        constraints = [
-            UniqueConstraint(
-                name="unique_mutation2annotation",
-                fields=["mutation", "alignment", "annotation"],
-            ),
-        ]
-
-
-class EnteredData(models.Model):
-    type = models.CharField(max_length=50, blank=True, null=True)
-    name = models.CharField(max_length=400, blank=True, null=True)
-    date = models.DateField(blank=True, null=True)
-
-    class Meta:
-        db_table = "entered_data"
-        constraints = [
-            UniqueConstraint(
-                name="unique_entered_data",
-                fields=["type", "name"],
-            ),
-        ]
+from datetime import datetime
+from django.db import models
+from django.db.models import UniqueConstraint
+
+
+class Sequence(models.Model):
+    seqhash = models.CharField(unique=True, max_length=200)
+
+    class Meta:
+        db_table = "sequence"
+
+
+class Alignment(models.Model):
+    replicon = models.ForeignKey("Replicon", models.DO_NOTHING, blank=True, null=True)
+    sequence = models.ForeignKey(
+        "Sequence", models.DO_NOTHING, blank=True, null=True, related_name="alignments"
+    )
+
+    class Meta:
+        indexes = [
+            models.Index(
+                fields=["replicon", "sequence"],
+            )
+        ]
+        constraints = [
+            UniqueConstraint(
+                name="unique_alignment",
+                fields=["replicon", "sequence"],
+            ),
+        ]
+        db_table = "alignment"
+
+
+class Alignment2Mutation(models.Model):
+    alignment = models.ForeignKey(Alignment, models.DO_NOTHING)
+    mutation = models.ForeignKey("Mutation", models.DO_NOTHING, blank=True, null=True)
+
+    class Meta:
+        indexes = [
+            models.Index(
+                fields=["alignment", "mutation"],
+            )
+        ]
+        db_table = "alignment2mutation"
+        constraints = [
+            UniqueConstraint(
+                name="unique_alignment2mutation",
+                fields=["mutation", "alignment"],
+            ),
+        ]
+
+
+class AnnotationType(models.Model):
+    seq_ontology = models.CharField(max_length=50, blank=True, null=True)
+    region = models.CharField(max_length=50, blank=True, null=True)
+    impact = models.CharField(max_length=20, blank=True, null=True)
+
+    class Meta:
+        db_table = "annotation_type"
+        constraints = [
+            UniqueConstraint(
+                name="unique_annotation",
+                fields=["seq_ontology", "region", "impact"],
+            ),
+            UniqueConstraint(
+                name="unique_annotation_null_region",
+                fields=["seq_ontology", "impact"],
+                condition=models.Q(region__isnull=True),
+            ),
+        ]
+
+
+class Replicon(models.Model):
+    length = models.BigIntegerField(blank=True, null=True)
+    sequence = models.TextField(blank=True, null=True)
+    accession = models.CharField(max_length=50, unique=True, blank=True, null=True)
+    description = models.CharField(max_length=400, blank=True, null=True)
+    type = models.CharField(max_length=50, blank=True, null=True)
+    segment_number = models.BigIntegerField(blank=True, null=True)
+    reference = models.ForeignKey("Reference", models.DO_NOTHING, blank=True, null=True)
+
+    class Meta:
+        db_table = "replicon"
+
+
+class Gene(models.Model):
+    description = models.CharField(max_length=100, blank=True, null=True)
+    start = models.BigIntegerField(blank=True, null=True)
+    end = models.BigIntegerField(blank=True, null=True)
+    strand = models.BigIntegerField(blank=True, null=True)
+    gene_symbol = models.CharField(max_length=50, blank=True, null=True)
+    cds_symbol = models.CharField(max_length=50, blank=True, null=True)
+    gene_accession = models.CharField(max_length=50, unique=True, blank=True, null=True)
+    cds_accession = models.CharField(max_length=50, unique=True, blank=True, null=True)
+    gene_sequence = models.TextField(blank=True, null=True)
+    cds_sequence = models.TextField(blank=True, null=True)
+
+    replicon = models.ForeignKey(Replicon, models.DO_NOTHING, blank=True, null=True)
+
+    class Meta:
+        db_table = "gene"
+
+
+class GeneSegment(models.Model):
+    gene = models.ForeignKey(Gene, models.DO_NOTHING, blank=True, null=True)
+    start = models.BigIntegerField()
+    end = models.BigIntegerField()
+    strand = models.BigIntegerField()
+    base = models.FloatField()
+    segment = models.BigIntegerField()
+
+    class Meta:
+        db_table = "gene_segment"
+
+
+class Lineages(models.Model):
+    lineage = models.CharField(max_length=100, unique=True)
+    parent_lineage = models.ForeignKey(
+        "self",
+        on_delete=models.DO_NOTHING,
+        blank=True,
+        null=True,
+    )
+
+    class Meta:
+        db_table = "lineages"
+
+
+class Reference(models.Model):
+    name = models.CharField(max_length=50, unique=True, blank=True, null=True)
+    accession = models.CharField(max_length=50, unique=True, blank=True, null=True)
+    description = models.CharField(max_length=400, blank=True, null=True)
+    organism = models.CharField(max_length=50, blank=True, null=True)
+    mol_type = models.CharField(max_length=50, blank=True, null=True)
+    isolate = models.CharField(max_length=50, blank=True, null=True)
+    host = models.CharField(max_length=50, blank=True, null=True)
+    db_xref = models.CharField(max_length=50, blank=True, null=True, unique=True)
+    country = models.CharField(max_length=50, blank=True, null=True)
+    collection_date = models.DateField(blank=True, null=True)
+    translation_id = models.IntegerField()
+
+    class Meta:
+        db_table = "reference"
+
+
+class Property(models.Model):
+    name = models.CharField(max_length=50, unique=True)
+    datatype = models.CharField(max_length=50)
+    querytype = models.CharField(max_length=50, blank=True, null=True)
+    description = models.CharField(max_length=400, blank=True, null=True)
+    target = models.CharField(max_length=50, blank=True, null=True)
+    standard = models.CharField(max_length=50, blank=True, null=True)
+
+    class Meta:
+        db_table = "property"
+
+
+class Sample(models.Model):
+    name = models.CharField(max_length=100, unique=True, blank=True, null=True)
+    datahash = models.CharField(max_length=50, blank=True, null=True)
+    sequence = models.ForeignKey(
+        Sequence, models.DO_NOTHING, blank=True, null=True, related_name="samples"
+    )
+    sequencing_tech = models.CharField(max_length=50, blank=True, null=True)
+    processing_date = models.DateField(blank=True, null=True)
+    country = models.CharField(max_length=50, blank=True, null=True)
+    host = models.CharField(max_length=50, blank=True, null=True)
+    zip_code = models.CharField(max_length=50, blank=True, null=True)
+    lab = models.CharField(max_length=50, blank=True, null=True)
+    lineage = models.CharField(max_length=50, blank=True, null=True)
+    genome_completeness = models.CharField(max_length=50, blank=True, null=True)
+    length = models.IntegerField(blank=True, null=True)
+    collection_date = models.DateField(blank=True, null=True)
+
+    class Meta:
+        db_table = "sample"
+
+
+class Sample2Property(models.Model):
+    property = models.ForeignKey(Property, models.DO_NOTHING)
+    sample = models.ForeignKey(Sample, models.DO_NOTHING, related_name="properties")
+    value_integer = models.BigIntegerField(blank=True, null=True)
+    value_float = models.DecimalField(
+        max_digits=10, decimal_places=10, blank=True, null=True
+    )
+    value_text = models.TextField(blank=True, null=True)
+    value_varchar = models.CharField(max_length=400, blank=True, null=True)
+    value_blob = models.BinaryField(blank=True, null=True)
+    value_date = models.DateField(blank=True, null=True)
+    value_zip = models.CharField(max_length=100, blank=True, null=True)
+
+    class Meta:
+        db_table = "sample2property"
+        constraints = [
+            UniqueConstraint(
+                name="unique_property2sample",
+                fields=["property", "sample"],
+            ),
+        ]
+
+
+class Mutation(models.Model):
+    gene = models.ForeignKey("Gene", models.DO_NOTHING, blank=True, null=True)
+    replicon = models.ForeignKey(Replicon, models.DO_NOTHING, blank=True, null=True)
+    ref = models.CharField(max_length=5000, blank=True, null=True)
+    alt = models.CharField(max_length=400, blank=True, null=True)
+    start = models.BigIntegerField(blank=True, null=True)
+    end = models.BigIntegerField(blank=True, null=True)
+    parent_id = models.BigIntegerField(blank=True, null=True)
+    alignments = models.ManyToManyField(
+        Alignment, through="Alignment2Mutation", related_name="mutations"
+    )
+    type = models.CharField(
+        max_length=50, blank=True, null=True
+    )  # cds / nt / intergenic
+
+    class Meta:
+        db_table = "mutation"
+        indexes = [
+            models.Index(fields=["gene"]),
+            models.Index(fields=["start"]),
+            models.Index(fields=["end"]),
+            models.Index(fields=["ref"]),
+            models.Index(fields=["alt"]),
+            models.Index(fields=["type"]),
+        ]
+        constraints = [
+            UniqueConstraint(
+                name="unique_mutation",
+                fields=["ref", "alt", "start", "end", "type", "gene", "replicon"],
+            ),
+            UniqueConstraint(
+                name="unique_mutation_null_gene",
+                fields=["ref", "alt", "start", "end", "type", "replicon"],
+                condition=models.Q(gene__isnull=True),
+            ),
+            UniqueConstraint(
+                name="unique_mutation_null_alt",
+                fields=["ref", "start", "end", "type", "gene", "replicon"],
+                condition=models.Q(alt__isnull=True),
+            ),
+            UniqueConstraint(
+                name="unique_mutation_null_alt_null_gene",
+                fields=["ref", "start", "end", "type", "replicon"],
+                condition=models.Q(alt__isnull=True) & models.Q(gene__isnull=True),
+            ),
+        ]
+
+
+class Mutation2Annotation(models.Model):
+    mutation = models.ForeignKey(Mutation, models.DO_NOTHING, blank=True, null=True)
+    alignment = models.ForeignKey(Alignment, models.DO_NOTHING, blank=True, null=True)
+    annotation = models.ForeignKey(
+        AnnotationType, models.DO_NOTHING, blank=True, null=True
+    )
+
+    class Meta:
+        db_table = "mutation2annotation"
+        constraints = [
+            UniqueConstraint(
+                name="unique_mutation2annotation",
+                fields=["mutation", "alignment", "annotation"],
+            ),
+        ]
+
+
+class EnteredData(models.Model):
+    type = models.CharField(max_length=50, blank=True, null=True)
+    name = models.CharField(max_length=400, blank=True, null=True)
+    date = models.DateField(blank=True, null=True)
+
+    class Meta:
+        db_table = "entered_data"
+        constraints = [
+            UniqueConstraint(
+                name="unique_entered_data",
+                fields=["type", "name"],
+            ),
+        ]