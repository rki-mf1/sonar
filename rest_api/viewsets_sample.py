--- conflicted
+++ resolved
@@ -2,17 +2,9 @@
 import csv, _csv
 import json
 import pathlib
-<<<<<<< HEAD
-from datetime import datetime
-from typing import Generator
-
-import pandas as pd
-from dateutil.rrule import WEEKLY, rrule
-=======
 import ast
 import csv
 from django.utils import timezone
->>>>>>> 0f944645
 from django.core.exceptions import FieldDoesNotExist
 from django.core.files.uploadedfile import InMemoryUploadedFile
 from django.db import connection, transaction
@@ -49,10 +41,7 @@
     SampleGenomesSerializerVCF,
     SampleSerializer,
 )
-<<<<<<< HEAD
-=======
 from covsonar_backend.settings import DEBUG, LOGGER
->>>>>>> 0f944645
 
 
 class Echo:
@@ -147,20 +136,6 @@
         1. Optimize the query (reduce the database hit)
         2. add accession of reference at the output
         """
-<<<<<<< HEAD
-
-        # we try to use bool(), but it is not working as expected.
-        showNX = strtobool(request.query_params.get("showNX", "False"))
-        vcf_format = strtobool(request.query_params.get("vcf_format", "False"))
-        csv_stream = strtobool(request.query_params.get("csv_stream", "False"))
-        self.has_property_filter = False
-        queryset = self._get_filtered_queryset(request)
-        if name_filter := request.query_params.get("name"):
-            queryset = queryset.filter(name=name_filter)
-        genomic_profiles_qs = (
-            models.Mutation.objects.filter(type="nt").order_by("start").only(
-                "ref", "alt", "start", "end", "gene"
-=======
         try:
             # we try to use bool(), but it is not working as expected.
             showNX = strtobool(request.query_params.get("showNX", "False"))
@@ -189,63 +164,12 @@
             ).prefetch_related("gene")
             annotation_qs = models.Mutation2Annotation.objects.prefetch_related(
                 "mutation", "annotation"
->>>>>>> 0f944645
             )
         ).prefetch_related("gene")
         proteomic_profiles_qs = (
             models.Mutation.objects.filter(type="cds").order_by("gene", "start").only(
                 "ref", "alt", "start", "end", "gene"
             )
-<<<<<<< HEAD
-        ).prefetch_related("gene")
-        annotation_qs = models.Mutation2Annotation.objects.prefetch_related(
-            "mutation", "annotation"
-        )
-        if not showNX:
-            genomic_profiles_qs = genomic_profiles_qs.filter(~Q(alt="N"))
-            proteomic_profiles_qs = proteomic_profiles_qs.filter(~Q(alt="X"))
-        queryset = queryset.select_related("sequence").prefetch_related(
-            "properties__property",
-            Prefetch(
-                "sequence__alignments__mutations",
-                queryset=genomic_profiles_qs,
-                to_attr="genomic_profiles",
-            ),
-            Prefetch(
-                "sequence__alignments__mutations",
-                queryset=proteomic_profiles_qs,
-                to_attr="proteomic_profiles",
-            ),
-            Prefetch(
-                "sequence__alignments__mutation2annotation_set",
-                queryset=annotation_qs,
-                to_attr="alignment_annotations",
-            ),
-        )
-
-        # TODO: output in  VCF
-        # if VCF
-        # for obj in queryset.all():
-        #    print(obj.name)
-        #    for alignment in obj.sequence.alignments.all():
-        #        print(alignment)
-        # output only count
-        if ordering := request.query_params.get("ordering"):
-            property_names = PropertyViewSet.get_custom_property_names()
-            ordering_col_name = ordering
-            if ordering.startswith("-"):
-                ordering_col_name = ordering[1:]
-            if ordering_col_name in property_names:
-                datatype = models.Property.objects.get(name=ordering_col_name).datatype
-                queryset = queryset.order_by(
-                    Subquery(
-                        models.Sample2Property.objects.prefetch_related(
-                            "property", "sample"
-                        )
-                        .filter(property__name=ordering_col_name)
-                        .filter(sample=OuterRef("id"))
-                        .values(datatype)
-=======
             if DEBUG:
                 print(queryset.query)
             # TODO: output in  VCF
@@ -264,7 +188,6 @@
                     for row in queryset.values_list(
                         "name",
                         "sequence__seqhash",
->>>>>>> 0f944645
                     )
                 )
                 if ordering.startswith("-"):
@@ -298,87 +221,11 @@
             queryset = self.paginate_queryset(queryset)
             serializer = SampleGenomesSerializerVCF(queryset, many=True)
             return self.get_paginated_response(serializer.data)
-<<<<<<< HEAD
-
-        queryset = self.paginate_queryset(queryset)
-        serializer = SampleGenomesSerializer(queryset, many=True)
-        return self.get_paginated_response(serializer.data)
-
-    def _stream_serialized_data(
-        self, queryset: QuerySet, columns: list[str], writer: "_csv._writer"
-    ) -> Generator:
-        serializer = SampleGenomesExportStreamSerializer
-        serializer.columns = columns
-        #yield writer.writerow(columns)
-        paginator = Paginator(queryset, 100)
-        for page in paginator.page_range:
-            for serialized in serializer(
-                paginator.page(page).object_list, many=True
-            ).data:
-                yield writer.writerow(serialized["row"])
-
-    def _get_meta_data_coverage(self, queryset):
-        dict = {}
-        queryset = queryset.prefetch_related("properties__property")
-        queryset = queryset.annotate(
-            genomic_profiles_count=Count(
-                "sequence__alignments__mutations",
-                filter=Q(sequence__alignments__mutations__type="nt"),
-            ),
-            proteomic_profiles_count=Count(
-                "sequence__alignments__mutations",
-                filter=Q(sequence__alignments__mutations__type="cds"),
-            ),
-        )
-
-        dict["genomic_profiles"] = queryset.filter(genomic_profiles_count__gt=0).count()
-        dict["proteomic_profiles"] = queryset.filter(
-            proteomic_profiles_count__gt=0
-        ).count()
-
-        property_names = PropertyViewSet.get_distinct_property_names()
-
-        for field in models.Sample._meta.get_fields():
-            field_name = field.name
-
-            if field_name not in property_names:
-                continue
-
-            property_names.pop(property_names.index(field_name))
-
-            if isinstance(field, (CharField, TextField)):
-                non_empty_count = (
-                    queryset.exclude(**{field_name: ""})
-                    .exclude(**{field_name: None})
-                    .count()
-                )
-            else:
-                non_empty_count = queryset.exclude(**{field_name: None}).count()
-            dict[field_name] = non_empty_count
-
-        for property_name in property_names:
-            datatype = models.Property.objects.get(name=property_name).datatype
-            dict[property_name] = (
-                queryset.exclude(
-                    **{
-                        "properties__property__name": property_name,
-                        f"properties__{datatype}": "",
-                    }
-                )
-                .exclude(
-                    **{
-                        "properties__property__name": property_name,
-                        f"properties__{datatype}": None,
-                    }
-                )
-                .count()
-=======
         except Exception as e:
             traceback.print_exc()
             return Response(
                 data={"detail": str(e)}, 
                 status=status.HTTP_500_INTERNAL_SERVER_ERROR
->>>>>>> 0f944645
             )
 
         return dict
