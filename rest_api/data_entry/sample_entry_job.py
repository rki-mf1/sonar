from concurrent.futures import ThreadPoolExecutor
import pathlib
from datetime import date, datetime
from multiprocessing import Pool, cpu_count
from threading import Lock

import traceback

import django, json
from django.db import transaction
from django.db.utils import DataError

from rest_api.data_entry.sample_import import SampleImport
from rest_api.models import Alignment, AnnotationType, Mutation, Sample, Sequence

_debug = False  # set to True to run only one file
_async = True
<<<<<<< HEAD
_print_traceback = True

=======
_print_traceback = False
_batch_size = 10
>>>>>>> f495affa
global log_lock
log_lock = Lock()


# for actual multiprocessing, not needed rn
def async_init():
    django.setup()
    from django.db import connections

    connections.close_all()


class SampleEntryJob:
    def run_data_entry(self):
        print("--- running data entry ---")
        files = list(
            pathlib.Path("import_data").joinpath("samples").glob("**/*.sample")
        )
        print(f"{len(files)} files found")
        timer = datetime.now()
        if _batch_size:
            for i in range(0, len(files), _batch_size):
                batch = files[i : i + _batch_size]
                for file in batch:
                    self.process_batch(batch)
        elif _debug:
            file_worker(files[0])
        elif _async:
            with ThreadPoolExecutor(cpu_count(), initializer=async_init) as p:
                p.map(file_worker, files),
                p.shutdown(wait=True)
        else:
            for file in files:
                file_worker(file)

        print(f"import done in {datetime.now() - timer}")

    def process_batch(self, batch):
        sample_import_objs = [SampleImport(file) for file in batch]
        replicon_cache = {}
        with transaction.atomic():
            sequences = [
                sample_import_obj.get_sequence_obj()
                for sample_import_obj in sample_import_objs
            ]
            Sequence.objects.bulk_create(sequences, ignore_conflicts=True)
            samples = [
                sample_import_obj.get_sample_obj()
                for sample_import_obj in sample_import_objs
            ]
            Sample.objects.bulk_create(samples, ignore_conflicts=True)
            [x.update_replicon_obj(replicon_cache) for x in sample_import_objs]
            alignments = [
                sample_import_obj.get_alignment_obj()
                for sample_import_obj in sample_import_objs
            ]
            Alignment.objects.bulk_create(alignments, ignore_conflicts=True)
            mutations = []
            for sample_import_obj in sample_import_objs:
                mutations.extend(sample_import_obj.get_mutation_objs())
            Mutation.objects.bulk_create(mutations, ignore_conflicts=True)
            

            mutations2alignments = []
            for sample_import_obj in sample_import_objs:
                mutations2alignments.extend(
                    sample_import_obj.get_mutation2alignment_objs()
                )
            
            Mutation.alignments.through.objects.bulk_create(
                mutations2alignments, ignore_conflicts=True
            )
            annotations = []
            for sample_import_obj in sample_import_objs:
                annotations.extend(sample_import_obj.get_annotation_objs())
            AnnotationType.objects.bulk_create(
                annotations,
                ignore_conflicts=True,
            )


def file_worker(file):
    try:
        with transaction.atomic():
            from rest_api.models import EnteredData

            if file.is_file():
                base_name = file.name
                if not EnteredData.objects.filter(
                    type="sample", name=base_name
                ).exists():
                    sample_import = None
                    try:
                        sample_import = SampleImport(file)
                        sample_import.write_to_db()
                        sample_import.move_files(success=True)
                    except Exception as e:
                        if sample_import:
                            sample_import.move_files(success=False)
                        raise e
                    else:
                        EnteredData.objects.create(
                            type="sample", name=base_name, date=datetime.now()
                        )
                else:
                    print("already imported ", file)
    except Exception as e:
        write_to_log(e, file)
    else:
        print("imported ", file)


def write_to_log(e, file):
    print(f"Error importing file: {file}: \n\t {e}")
    if _print_traceback:
        traceback.print_exc()
    log_path = f"import_data/logs/{date.today().isoformat()}_sample_error_import.log"
    global log_lock
    with log_lock:
        if not pathlib.Path(log_path).is_file():
            print("creating log file")
            pathlib.Path(log_path).parent.mkdir(parents=True, exist_ok=True)
            with open(log_path, "w") as f:
                json.dump({file: str(e)}, f)
            return
        current_data = json.loads(open(log_path, "r").read())
        current_data[file] = str(e)
        with open(log_path, "w") as f:
            json.dump(current_data, f)
<|MERGE_RESOLUTION|>--- conflicted
+++ resolved
@@ -1,153 +1,148 @@
-from concurrent.futures import ThreadPoolExecutor
-import pathlib
-from datetime import date, datetime
-from multiprocessing import Pool, cpu_count
-from threading import Lock
-
-import traceback
-
-import django, json
-from django.db import transaction
-from django.db.utils import DataError
-
-from rest_api.data_entry.sample_import import SampleImport
-from rest_api.models import Alignment, AnnotationType, Mutation, Sample, Sequence
-
-_debug = False  # set to True to run only one file
-_async = True
-<<<<<<< HEAD
-_print_traceback = True
-
-=======
-_print_traceback = False
-_batch_size = 10
->>>>>>> f495affa
-global log_lock
-log_lock = Lock()
-
-
-# for actual multiprocessing, not needed rn
-def async_init():
-    django.setup()
-    from django.db import connections
-
-    connections.close_all()
-
-
-class SampleEntryJob:
-    def run_data_entry(self):
-        print("--- running data entry ---")
-        files = list(
-            pathlib.Path("import_data").joinpath("samples").glob("**/*.sample")
-        )
-        print(f"{len(files)} files found")
-        timer = datetime.now()
-        if _batch_size:
-            for i in range(0, len(files), _batch_size):
-                batch = files[i : i + _batch_size]
-                for file in batch:
-                    self.process_batch(batch)
-        elif _debug:
-            file_worker(files[0])
-        elif _async:
-            with ThreadPoolExecutor(cpu_count(), initializer=async_init) as p:
-                p.map(file_worker, files),
-                p.shutdown(wait=True)
-        else:
-            for file in files:
-                file_worker(file)
-
-        print(f"import done in {datetime.now() - timer}")
-
-    def process_batch(self, batch):
-        sample_import_objs = [SampleImport(file) for file in batch]
-        replicon_cache = {}
-        with transaction.atomic():
-            sequences = [
-                sample_import_obj.get_sequence_obj()
-                for sample_import_obj in sample_import_objs
-            ]
-            Sequence.objects.bulk_create(sequences, ignore_conflicts=True)
-            samples = [
-                sample_import_obj.get_sample_obj()
-                for sample_import_obj in sample_import_objs
-            ]
-            Sample.objects.bulk_create(samples, ignore_conflicts=True)
-            [x.update_replicon_obj(replicon_cache) for x in sample_import_objs]
-            alignments = [
-                sample_import_obj.get_alignment_obj()
-                for sample_import_obj in sample_import_objs
-            ]
-            Alignment.objects.bulk_create(alignments, ignore_conflicts=True)
-            mutations = []
-            for sample_import_obj in sample_import_objs:
-                mutations.extend(sample_import_obj.get_mutation_objs())
-            Mutation.objects.bulk_create(mutations, ignore_conflicts=True)
-            
-
-            mutations2alignments = []
-            for sample_import_obj in sample_import_objs:
-                mutations2alignments.extend(
-                    sample_import_obj.get_mutation2alignment_objs()
-                )
-            
-            Mutation.alignments.through.objects.bulk_create(
-                mutations2alignments, ignore_conflicts=True
-            )
-            annotations = []
-            for sample_import_obj in sample_import_objs:
-                annotations.extend(sample_import_obj.get_annotation_objs())
-            AnnotationType.objects.bulk_create(
-                annotations,
-                ignore_conflicts=True,
-            )
-
-
-def file_worker(file):
-    try:
-        with transaction.atomic():
-            from rest_api.models import EnteredData
-
-            if file.is_file():
-                base_name = file.name
-                if not EnteredData.objects.filter(
-                    type="sample", name=base_name
-                ).exists():
-                    sample_import = None
-                    try:
-                        sample_import = SampleImport(file)
-                        sample_import.write_to_db()
-                        sample_import.move_files(success=True)
-                    except Exception as e:
-                        if sample_import:
-                            sample_import.move_files(success=False)
-                        raise e
-                    else:
-                        EnteredData.objects.create(
-                            type="sample", name=base_name, date=datetime.now()
-                        )
-                else:
-                    print("already imported ", file)
-    except Exception as e:
-        write_to_log(e, file)
-    else:
-        print("imported ", file)
-
-
-def write_to_log(e, file):
-    print(f"Error importing file: {file}: \n\t {e}")
-    if _print_traceback:
-        traceback.print_exc()
-    log_path = f"import_data/logs/{date.today().isoformat()}_sample_error_import.log"
-    global log_lock
-    with log_lock:
-        if not pathlib.Path(log_path).is_file():
-            print("creating log file")
-            pathlib.Path(log_path).parent.mkdir(parents=True, exist_ok=True)
-            with open(log_path, "w") as f:
-                json.dump({file: str(e)}, f)
-            return
-        current_data = json.loads(open(log_path, "r").read())
-        current_data[file] = str(e)
-        with open(log_path, "w") as f:
-            json.dump(current_data, f)
+from concurrent.futures import ThreadPoolExecutor
+import pathlib
+from datetime import date, datetime
+from multiprocessing import Pool, cpu_count
+from threading import Lock
+
+import traceback
+
+import django, json
+from django.db import transaction
+from django.db.utils import DataError
+
+from rest_api.data_entry.sample_import import SampleImport
+from rest_api.models import Alignment, AnnotationType, Mutation, Sample, Sequence
+
+_debug = False  # set to True to run only one file
+_async = True
+_print_traceback = False
+_batch_size = 10
+global log_lock
+log_lock = Lock()
+
+
+# for actual multiprocessing, not needed rn
+def async_init():
+    django.setup()
+    from django.db import connections
+
+    connections.close_all()
+
+
+class SampleEntryJob:
+    def run_data_entry(self):
+        print("--- running data entry ---")
+        files = list(
+            pathlib.Path("import_data").joinpath("samples").glob("**/*.sample")
+        )
+        print(f"{len(files)} files found")
+        timer = datetime.now()
+        if _batch_size:
+            for i in range(0, len(files), _batch_size):
+                batch = files[i : i + _batch_size]
+                for file in batch:
+                    self.process_batch(batch)
+        elif _debug:
+            file_worker(files[0])
+        elif _async:
+            with ThreadPoolExecutor(cpu_count(), initializer=async_init) as p:
+                p.map(file_worker, files),
+                p.shutdown(wait=True)
+        else:
+            for file in files:
+                file_worker(file)
+
+        print(f"import done in {datetime.now() - timer}")
+
+    def process_batch(self, batch):
+        sample_import_objs = [SampleImport(file) for file in batch]
+        replicon_cache = {}
+        with transaction.atomic():
+            sequences = [
+                sample_import_obj.get_sequence_obj()
+                for sample_import_obj in sample_import_objs
+            ]
+            Sequence.objects.bulk_create(sequences, ignore_conflicts=True)
+            samples = [
+                sample_import_obj.get_sample_obj()
+                for sample_import_obj in sample_import_objs
+            ]
+            Sample.objects.bulk_create(samples, ignore_conflicts=True)
+            [x.update_replicon_obj(replicon_cache) for x in sample_import_objs]
+            alignments = [
+                sample_import_obj.get_alignment_obj()
+                for sample_import_obj in sample_import_objs
+            ]
+            Alignment.objects.bulk_create(alignments, ignore_conflicts=True)
+            mutations = []
+            for sample_import_obj in sample_import_objs:
+                mutations.extend(sample_import_obj.get_mutation_objs())
+            Mutation.objects.bulk_create(mutations, ignore_conflicts=True)
+            
+
+            mutations2alignments = []
+            for sample_import_obj in sample_import_objs:
+                mutations2alignments.extend(
+                    sample_import_obj.get_mutation2alignment_objs()
+                )
+            
+            Mutation.alignments.through.objects.bulk_create(
+                mutations2alignments, ignore_conflicts=True
+            )
+            annotations = []
+            for sample_import_obj in sample_import_objs:
+                annotations.extend(sample_import_obj.get_annotation_objs())
+            AnnotationType.objects.bulk_create(
+                annotations,
+                ignore_conflicts=True,
+            )
+
+
+def file_worker(file):
+    try:
+        with transaction.atomic():
+            from rest_api.models import EnteredData
+
+            if file.is_file():
+                base_name = file.name
+                if not EnteredData.objects.filter(
+                    type="sample", name=base_name
+                ).exists():
+                    sample_import = None
+                    try:
+                        sample_import = SampleImport(file)
+                        sample_import.write_to_db()
+                        sample_import.move_files(success=True)
+                    except Exception as e:
+                        if sample_import:
+                            sample_import.move_files(success=False)
+                        raise e
+                    else:
+                        EnteredData.objects.create(
+                            type="sample", name=base_name, date=datetime.now()
+                        )
+                else:
+                    print("already imported ", file)
+    except Exception as e:
+        write_to_log(e, file)
+    else:
+        print("imported ", file)
+
+
+def write_to_log(e, file):
+    print(f"Error importing file: {file}: \n\t {e}")
+    if _print_traceback:
+        traceback.print_exc()
+    log_path = f"import_data/logs/{date.today().isoformat()}_sample_error_import.log"
+    global log_lock
+    with log_lock:
+        if not pathlib.Path(log_path).is_file():
+            print("creating log file")
+            pathlib.Path(log_path).parent.mkdir(parents=True, exist_ok=True)
+            with open(log_path, "w") as f:
+                json.dump({file: str(e)}, f)
+            return
+        current_data = json.loads(open(log_path, "r").read())
+        current_data[file] = str(e)
+        with open(log_path, "w") as f:
+            json.dump(current_data, f)