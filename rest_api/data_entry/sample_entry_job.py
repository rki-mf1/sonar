--- conflicted
+++ resolved
@@ -1,122 +1,108 @@
-import pathlib
-from datetime import datetime
-from django.db import transaction
-from rest_api.data_entry.sample_import import SampleImport
-<<<<<<< HEAD
-from rest_api.data_entry.sequence_job import clean_unused_sequences
-=======
->>>>>>> a4fdc301
-from rest_api.models import Alignment, AnnotationType, Mutation, Sample, Sequence, Mutation2Annotation
-from django.db import DataError
-
-# NOTE: This variable need to be adjustable.
-_batch_size = 100
-
-
-class SampleEntryJob:
-    def run_data_entry(self):
-        print("--- running data entry ---")
-        files = list(
-            pathlib.Path("import_data").joinpath("samples").glob("**/*.sample")
-        )
-        print(f"{len(files)} files found")
-        timer = datetime.now()
-        number_of_batches = len(files) // _batch_size + 1
-        print("Batch size:", _batch_size)
-        print(
-            f"Total number of batches: {number_of_batches}"
-        )
-        if _batch_size:
-            replicon_cache = {}
-            gene_cache = {}
-            for i in range(0, len(files), _batch_size):
-                try:
-                    batchtimer = datetime.now()
-                    print(
-                        f"processing batch {(i//_batch_size) + 1} of {number_of_batches}"
-                    )
-                    batch = files[i : i + _batch_size]
-                    self.process_batch(batch, replicon_cache, gene_cache)
-                    print(
-                        f"batch {(i//_batch_size) + 1} done in {datetime.now() - batchtimer}"
-                    )
-                except Exception as e:
-                    print(f"Error in batch {(i//_batch_size) + 1}: {e}")
-        print(f"import done in {datetime.now() - timer}")
-
-    def process_batch(self, batch, replicon_cache, gene_cache):
-        try:
-            sample_import_objs = [SampleImport(file) for file in batch]
-            with transaction.atomic():
-                sequences = [
-                    sample_import_obj.get_sequence_obj()
-                    for sample_import_obj in sample_import_objs
-                ]
-               
-                Sequence.objects.bulk_create(sequences, ignore_conflicts=True)
-                samples = [
-                    sample_import_obj.get_sample_obj()
-                    for sample_import_obj in sample_import_objs
-                ]
-                Sample.objects.bulk_create(samples, update_conflicts=True, unique_fields=['name'], update_fields=['sequence'])
-                [x.update_replicon_obj(replicon_cache) for x in sample_import_objs]
-                alignments = [
-                    sample_import_obj.get_alignment_obj()
-                    for sample_import_obj in sample_import_objs
-                ]
-                Alignment.objects.bulk_create(alignments, ignore_conflicts=True)
-                mutations = []
-                for sample_import_obj in sample_import_objs:
-                    mutations.extend(sample_import_obj.get_mutation_objs(gene_cache))
-                Mutation.objects.bulk_create(mutations, ignore_conflicts=True)
-                mutations2alignments = []
-                for sample_import_obj in sample_import_objs:
-                    mutations2alignments.extend(
-                        sample_import_obj.get_mutation2alignment_objs()
-                    )
-                Mutation.alignments.through.objects.bulk_create(
-                    mutations2alignments, ignore_conflicts=True
-                )
-                annotations = []
-
-                for sample_import_obj in sample_import_objs:
-                    annotations.extend(sample_import_obj.get_annotation_objs())
-                AnnotationType.objects.bulk_create(
-                    annotations,
-                    ignore_conflicts=True,
-                )
-<<<<<<< HEAD
-
-=======
->>>>>>> a4fdc301
-                annotation2mutations = []
-                for sample_import_obj in sample_import_objs:
-                    annotation2mutations.extend(
-                        sample_import_obj.get_annotation2mutation_objs()
-                    )
-<<<<<<< HEAD
-
-=======
->>>>>>> a4fdc301
-                Mutation2Annotation.objects.bulk_create(
-                    annotation2mutations, ignore_conflicts=True
-                )
-
-<<<<<<< HEAD
-                # Filter sequences without associated samples    
-                clean_unused_sequences()
-                
-=======
->>>>>>> a4fdc301
-        except DataError as data_error:
-            # Handle the DataError exception here
-            print(f"DataError: {data_error}")
-            # Perform additional error handling or logging as needed
-            print("Error happens on this batch")
-            for sample_import_obj in sample_import_objs:
-                print(sample_import_obj.sample_file_path)
-            raise
-        except Exception as e:
-            # Handle other exceptions if necessary
-            print(f"An unexpected error occurred: {e}")
+import pathlib
+from datetime import datetime
+from django.db import transaction
+from rest_api.data_entry.sample_import import SampleImport
+from rest_api.data_entry.sequence_job import clean_unused_sequences
+from rest_api.models import Alignment, AnnotationType, Mutation, Sample, Sequence, Mutation2Annotation
+from django.db import DataError
+
+# NOTE: This variable need to be adjustable.
+_batch_size = 100
+
+
+class SampleEntryJob:
+    def run_data_entry(self):
+        print("--- running data entry ---")
+        files = list(
+            pathlib.Path("import_data").joinpath("samples").glob("**/*.sample")
+        )
+        print(f"{len(files)} files found")
+        timer = datetime.now()
+        number_of_batches = len(files) // _batch_size + 1
+        print("Batch size:", _batch_size)
+        print(
+            f"Total number of batches: {number_of_batches}"
+        )
+        if _batch_size:
+            replicon_cache = {}
+            gene_cache = {}
+            for i in range(0, len(files), _batch_size):
+                try:
+                    batchtimer = datetime.now()
+                    print(
+                        f"processing batch {(i//_batch_size) + 1} of {number_of_batches}"
+                    )
+                    batch = files[i : i + _batch_size]
+                    self.process_batch(batch, replicon_cache, gene_cache)
+                    print(
+                        f"batch {(i//_batch_size) + 1} done in {datetime.now() - batchtimer}"
+                    )
+                except Exception as e:
+                    print(f"Error in batch {(i//_batch_size) + 1}: {e}")
+        print(f"import done in {datetime.now() - timer}")
+
+    def process_batch(self, batch, replicon_cache, gene_cache):
+        try:
+            sample_import_objs = [SampleImport(file) for file in batch]
+            with transaction.atomic():
+                sequences = [
+                    sample_import_obj.get_sequence_obj()
+                    for sample_import_obj in sample_import_objs
+                ]
+               
+                Sequence.objects.bulk_create(sequences, ignore_conflicts=True)
+                samples = [
+                    sample_import_obj.get_sample_obj()
+                    for sample_import_obj in sample_import_objs
+                ]
+                Sample.objects.bulk_create(samples, update_conflicts=True, unique_fields=['name'], update_fields=['sequence'])
+                [x.update_replicon_obj(replicon_cache) for x in sample_import_objs]
+                alignments = [
+                    sample_import_obj.get_alignment_obj()
+                    for sample_import_obj in sample_import_objs
+                ]
+                Alignment.objects.bulk_create(alignments, ignore_conflicts=True)
+                mutations = []
+                for sample_import_obj in sample_import_objs:
+                    mutations.extend(sample_import_obj.get_mutation_objs(gene_cache))
+                Mutation.objects.bulk_create(mutations, ignore_conflicts=True)
+                mutations2alignments = []
+                for sample_import_obj in sample_import_objs:
+                    mutations2alignments.extend(
+                        sample_import_obj.get_mutation2alignment_objs()
+                    )
+                Mutation.alignments.through.objects.bulk_create(
+                    mutations2alignments, ignore_conflicts=True
+                )
+                annotations = []
+
+                for sample_import_obj in sample_import_objs:
+                    annotations.extend(sample_import_obj.get_annotation_objs())
+                AnnotationType.objects.bulk_create(
+                    annotations,
+                    ignore_conflicts=True,
+                )
+                annotation2mutations = []
+                for sample_import_obj in sample_import_objs:
+                    annotation2mutations.extend(
+                        sample_import_obj.get_annotation2mutation_objs()
+                    )
+                Mutation2Annotation.objects.bulk_create(
+                    annotation2mutations, ignore_conflicts=True
+                )
+
+                # Filter sequences without associated samples    
+                clean_unused_sequences()
+                
+        except DataError as data_error:
+            # Handle the DataError exception here
+            print(f"DataError: {data_error}")
+            # Perform additional error handling or logging as needed
+            print("Error happens on this batch")
+            for sample_import_obj in sample_import_objs:
+                print(sample_import_obj.sample_file_path)
+            raise
+        except Exception as e:
+            # Handle other exceptions if necessary
+            print(f"An unexpected error occurred: {e}")
             raise